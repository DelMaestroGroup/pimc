/**
 * @file estimator.cpp
 * @author Adrian Del Maestro
 *
 * @brief Estimator class implementations.
 */

#include "estimator.h"
#include "path.h"
#include "action.h"
#include "potential.h"
#include "communicator.h"
#include "factory.h"

/* This no longer seems to be needed.  Commenting out for now. */
//#ifndef GPU_BLOCK_SIZE
//    #include "special_functions.h"
//#endif

#ifdef GPU_BLOCK_SIZE
    #ifndef USE_CUDA
        #include "estimator.hip.h"
    #endif
    #ifdef USE_CUDA
        #include "estimator.cuh"
    #endif
#endif

/**************************************************************************//**
 * Setup the estimator factory.
******************************************************************************/
EstimatorFactory estimatorFactory;
#define REGISTER_ESTIMATOR(NAME,TYPE) \
    const string TYPE::name = NAME;\
    bool reg ## TYPE = estimatorFactory()->Register<TYPE>(TYPE::name); 

/**************************************************************************//**
 * Estimator naming conventions:
 *
 * 1) be as descriptive as possible
 * 2) prepend the keyword "cylinder" for cylinder estimators
 * 3) prepend the keyword "pigs" for PIGS estimators
 * 4) include the word "multi" for multi-path estimators 
******************************************************************************/
REGISTER_ESTIMATOR("energy",EnergyEstimator);
REGISTER_ESTIMATOR("virial",VirialEnergyEstimator);
REGISTER_ESTIMATOR("number particles",NumberParticlesEstimator);
REGISTER_ESTIMATOR("number distribution",NumberDistributionEstimator);
REGISTER_ESTIMATOR("time",TimeEstimator);
REGISTER_ESTIMATOR("particle position",ParticlePositionEstimator);
REGISTER_ESTIMATOR("commensurate order parameter",CommensurateOrderParameterEstimator);
REGISTER_ESTIMATOR("bipartition density",BipartitionDensityEstimator);
REGISTER_ESTIMATOR("linear density rho",LinearParticlePositionEstimator);
REGISTER_ESTIMATOR("planar density rho",PlaneParticlePositionEstimator);
REGISTER_ESTIMATOR("planar density average rho",PlaneParticleAveragePositionEstimator);
REGISTER_ESTIMATOR("planar potential average Vext",PlaneAverageExternalPotentialEstimator);
REGISTER_ESTIMATOR("superfluid fraction",SuperfluidFractionEstimator);
REGISTER_ESTIMATOR("planar winding rhos/rho",PlaneWindingSuperfluidDensityEstimator);
REGISTER_ESTIMATOR("planar area rhos/rho",PlaneAreaSuperfluidDensityEstimator);
REGISTER_ESTIMATOR("radial winding rhos/rho",RadialWindingSuperfluidDensityEstimator);
REGISTER_ESTIMATOR("radial area rhos/rho",RadialAreaSuperfluidDensityEstimator);
REGISTER_ESTIMATOR("local superfluid",LocalSuperfluidDensityEstimator);
REGISTER_ESTIMATOR("diagonal fraction",DiagonalFractionEstimator);
REGISTER_ESTIMATOR("worm properties",WormPropertiesEstimator);
REGISTER_ESTIMATOR("permutation cycle",PermutationCycleEstimator);
REGISTER_ESTIMATOR("local permutation",LocalPermutationEstimator);
REGISTER_ESTIMATOR("one body density matrix",OneBodyDensityMatrixEstimator);
REGISTER_ESTIMATOR("pair correlation function",PairCorrelationEstimator);
REGISTER_ESTIMATOR("static structure factor",StaticStructureFactorEstimator);
REGISTER_ESTIMATOR("intermediate scattering function",IntermediateScatteringFunctionEstimator);
REGISTER_ESTIMATOR("radial density",RadialDensityEstimator);
REGISTER_ESTIMATOR("cylinder energy",CylinderEnergyEstimator);
REGISTER_ESTIMATOR("cylinder number particles",CylinderNumberParticlesEstimator);
REGISTER_ESTIMATOR("cylinder number distribution",CylinderNumberDistributionEstimator);
REGISTER_ESTIMATOR("cylinder linear density",CylinderLinearDensityEstimator);
REGISTER_ESTIMATOR("cylinder superfluid fraction",CylinderSuperfluidFractionEstimator);
REGISTER_ESTIMATOR("cylinder one body density matrix",CylinderOneBodyDensityMatrixEstimator);
REGISTER_ESTIMATOR("cylinder pair correlation function",CylinderPairCorrelationEstimator);
REGISTER_ESTIMATOR("cylinder radial potential",CylinderRadialPotentialEstimator);
REGISTER_ESTIMATOR("cylinder linear potential",CylinderLinearPotentialEstimator);
REGISTER_ESTIMATOR("cylinder potential energy",PotentialEnergyEstimator);
REGISTER_ESTIMATOR("cylinder static structure factor",CylinderStaticStructureFactorEstimator);
REGISTER_ESTIMATOR("pigs kinetic energy",KineticEnergyEstimator);
REGISTER_ESTIMATOR("pigs total energy",TotalEnergyEstimator);
REGISTER_ESTIMATOR("pigs thermodynamic potential energy",ThermoPotentialEnergyEstimator);
REGISTER_ESTIMATOR("pigs positions",PositionEstimator);
REGISTER_ESTIMATOR("pigs particle resolved positions",ParticleResolvedPositionEstimator);
REGISTER_ESTIMATOR("pigs particle correlations",ParticleCorrelationEstimator);
REGISTER_ESTIMATOR("pigs velocity",VelocityEstimator);
REGISTER_ESTIMATOR("pigs subregion occupation",SubregionOccupationEstimator);
REGISTER_ESTIMATOR("pigs one body density matrix",PIGSOneBodyDensityMatrixEstimator);

/* GPU accelerated estimators */
#ifdef GPU_BLOCK_SIZE
REGISTER_ESTIMATOR("intermediate scattering function gpu",IntermediateScatteringFunctionEstimatorGpu);
REGISTER_ESTIMATOR("elastic scattering gpu", ElasticScatteringEstimatorGpu);
REGISTER_ESTIMATOR("static structure factor gpu",StaticStructureFactorGPUEstimator);
#endif

/**************************************************************************//**
 * Setup the estimator factory for multi path estimators.
******************************************************************************/
MultiEstimatorFactory multiEstimatorFactory;
const string SwapEstimator::name = "pigs multi swap";
bool regSwap = multiEstimatorFactory()->Register<SwapEstimator>(SwapEstimator::name);

const string EntPartEstimator::name = "pigs multi entanglement of particles";
bool regEntPart = multiEstimatorFactory()->Register<EntPartEstimator>(EntPartEstimator::name);


/* These functions recursively generate all vectors {(-max[0], ..., -max[NDIM-1]), ..., (-max[0], ..., -max[NDIM-1])} 
 * and returns the list */
/* void generateVectors(vector<int>& current, const iVec &max, unsigned int pos, vector<vector<int>>&results) { */
/*     if (pos == max.size()) { */
/*         results.push_back(current); */
/*         return; */
/*     } */

/*     for (int i = -max[pos]; i <= max[pos]; ++i) { */
/*         current[pos] = i; */
/*         generateVectors(current, max, pos + 1, results); */
/*     } */
/* } */

/* vector<vector<int>> generateAllVectors(const iVec &max) { */
/*     vector<int> current(max.size(), 0); */

/*     vector<vector<int>> results; */
/*     generateVectors(current, max, 0, results); */
/*     return results; */
/* } */


// ---------------------------------------------------------------------------
// ---------------------------------------------------------------------------
// ESTIMATOR BASE CLASS ------------------------------------------------------
// ---------------------------------------------------------------------------
// ---------------------------------------------------------------------------

/**************************************************************************//**
 *  Constructor.
 * 
 * Initialize and specify the output file.
 *
 * We take in some options that might only be needed by derived classes
 * (_actionPtr, _random, _maxR) in order to facilitate instantiation via a
 * factory.
******************************************************************************/
EstimatorBase::EstimatorBase(const Path &_path, ActionBase *_actionPtr, 
        const MTRand &_random, double _maxR, int _frequency, string _label) :
    path(_path),
    actionPtr(_actionPtr),
    random(_random),
    maxR(_maxR),
    frequency(_frequency),
    label(_label),
    numSampled(0),
    numAccumulated(0),
    totNumAccumulated(0),
    diagonal(true),
    endLine(true)
{
    /* Two handy local constants */
    canonical = constants()->canonical();
    numBeads0 = constants()->initialNumParticles()*constants()->numTimeSlices();

    /* A normalization factor for time slices used in estimators */
    sliceFactor.resize(constants()->numTimeSlices(),1.0);

    /*  The slices over which we average quantities PIGS vs. PIMC */
#if PIGS
    int midSlice = (path.numTimeSlices-1)/2;
    startSlice = midSlice - actionPtr->period;
    endSlice = midSlice + actionPtr->period;
    endDiagSlice = endSlice;

    if(actionPtr->local) {
        endDiagSlice = endSlice + 1;
        sliceFactor[startSlice] = 0.5;
        sliceFactor[endSlice] = 0.5;
    }
#else
    startSlice = 0;
    endSlice = path.numTimeSlices;
    endDiagSlice = endSlice;
#endif
}

/**************************************************************************//**
 *  Destructor.
******************************************************************************/
EstimatorBase::~EstimatorBase() { 
    estimator.free();
    norm.free();
}

/**************************************************************************//**
 *  Determine the basic sampling condition.
 * 
 *  We only sample when:
 *  1) frequency > 0
 *  2) numSampled is a even factor of frequency
 *  3) The configuration (diagonal/off diagonal) matches the estimator type.
 *  4) If we are canonical, then only when we match the desired number of
 *  particles
******************************************************************************/
bool EstimatorBase::baseSample() {

    /* Increment the number of attempted samplings */
    numSampled++;

    if (!frequency)
        return false;
    if ((numSampled % frequency) != 0)
        return false;
    if (!(path.worm.isConfigDiagonal == diagonal))
        return false;
    if (!canonical)
        return true;
    if (path.worm.getNumBeadsOn() == numBeads0)
        return true;

    return false;
}

/**************************************************************************//**
 *  Sample the estimator.
 * 
 *  Here we simply call accumulate every frequency times sample is called,  
 *  depending on whether we are measuring a diagonal or off-diagonal estimator.
 *  If frequency == 0, we don't bother to measure it.
******************************************************************************/
void EstimatorBase::sample() {

    if (baseSample()) {
        totNumAccumulated++;
        numAccumulated++;
        accumulate();
    }
}

/**************************************************************************//**
 *  Initialize estimator. 
 *
 *  Initilize the estimator and normalization arrays.
******************************************************************************/
void EstimatorBase::initialize(int _numEst) {

    numEst = _numEst;
    estimator.resize(numEst);
    norm.resize(numEst);
    norm = 1.0;
    reset();
}

/**************************************************************************//**
 *  Initialize estimator. 
 *
 *  Initilize the estimator and normalization arrays.
******************************************************************************/
void EstimatorBase::initialize(vector<string> estLabel) {

    /* Initialize the map linking names to indices */
    for(size_t i = 0; i < estLabel.size(); ++i) 
        estIndex[estLabel[i]] = i;

    /* write the header string */
    header = "";
    for (const auto& label : estLabel)
        header += str(format("%16s") % label);

    numEst = estLabel.size();
    estimator.resize(numEst);
    norm.resize(numEst);
    norm = 1.0;
    reset();
}

/**************************************************************************//**
 *  Prepare estimator for i/o. 
 *
 *  Assign the output file and write a header depending on whether or not
 *  we are restarting the simulation.
******************************************************************************/
void EstimatorBase::prepare() {

    /* Provided that we will perform at least one measurement, open an output
     * file and possibly write a header */
    if (frequency > 0) {
        /* Assign the output file pointer */
        outFilePtr = &(communicate()->file(label)->stream());

        /* Write the header to disk if we are not restarting or if this is
         * a new estimator. */
        if (!constants()->restart() || (!communicate()->file(label)->exists())) {
            /* Check to see if the header has already been written to. 
             * Required for scalar estimators combined into one file. */
            if (!communicate()->file(label)->prepared()) {
                header.replace(header.begin(),header.begin()+1,"#");
                communicate()->file(label)->prepare();
            }
             
            (*outFilePtr) << header;
            if (endLine)
                (*outFilePtr) << endl;

        }
    }
}

/*************************************************************************//**
 *  Reset numAccumulated and the estimator to 0.
******************************************************************************/
void EstimatorBase::reset() {
    numAccumulated = 0;
    estimator = 0.0;
}

/*************************************************************************//**
 *  Restart the measurment process from a previous state
******************************************************************************/
void EstimatorBase::restart(const uint32 _numSampled, const uint32 _totNumAccumulated) {
    numSampled = _numSampled;
    totNumAccumulated = _totNumAccumulated;
    reset();
}

/*************************************************************************//**
 *  Output the estimator value to disk.  
 *
 *  We only attempt an output if we have accumulated at least numBins 
 *  measurements.  This works because the final 'scalar' estimator is the 
 *  diagonal estimator which gets measured for both diaagonal and off diagonal 
 *  configurations.
******************************************************************************/
void EstimatorBase::output() {

    /* Average */
    estimator *= (norm/(1.0*numAccumulated));

    /* Now write the estimator values to disk */
    for (int n = 0; n < numEst; n++) 
        (*outFilePtr) << format("%16.8E") % estimator(n);

    if (endLine)
        (*outFilePtr) << endl;

    /* Reset all values */
    reset();
}

/*************************************************************************//**
 *  Output a flat estimator value to disk.
 *
 *  Instead of keeping the individual binned averages, here we reset the 
 *  output file and write the current average to disk.
******************************************************************************/
void EstimatorBase::outputFlat() {

    /* Prepare the position file for writing over old data */
    communicate()->file(label)->reset();

    (*outFilePtr) << header;
    if (endLine)
        (*outFilePtr) << endl;

    /* Now write the running average of the estimator to disk */
    for (int n = 0; n < numEst; n++) 
        (*outFilePtr) << format("%16.8E\n") % 
            (norm(n)*estimator(n)/totNumAccumulated);

    communicate()->file(label)->rename();
}

/*************************************************************************//**
 *  Output a histogram-style estimator value to disk.
 *
 *  Normalization works differently here and we need to make sure there is at
 *  least 1 measurement per histogram bin.
******************************************************************************/
void EstimatorBase::outputHist() {

    /* Now write the estimator to disk */
    for (int n = 0; n < numEst; n++) { 
        if (abs(norm(n)) > 0.0)
            (*outFilePtr) << format("%16.8E") % (estimator(n)/norm(n));
        else
            (*outFilePtr) << format("%16.8E") % 0.0;
    }

    if (endLine)
        (*outFilePtr) << endl;

    /* Reset all values */
    norm = 0.0;
    reset();
}

/*************************************************************************//**
*  AppendLabel
******************************************************************************/
void EstimatorBase::appendLabel(string append) {
    label = label + append;
}

/*************************************************************************//**
* create a "(x,y,z)" string from a dVec for outputting 
******************************************************************************/
string EstimatorBase::dVecToString(const dVec& v){
    string strVec = "(";
    for (int i = 0; i < NDIM; i++) {
        strVec += str(format("%+15.8E") % v[i]);
        if (i < NDIM-1)
            strVec += ",";
    }
    return strVec + ")";
}

/*************************************************************************//**
*  Get q-vectors for scattering calculations
*  
*  Based on the geometry of the system and a user-defined choice, 
*  (wavevector and wavevector_type command line arguments) return a
*  list of q-vectors where scattering will be computed.
*  
******************************************************************************/
void EstimatorBase::getQVectors(std::vector<dVec> &qValues) {

    dVec q;

    /* Here we get the text from the command line as tokens */ 
    string input = constants()->wavevector();
    string inputType = constants()->wavevectorType();
    char *cstr = new char [input.length()+1];
    std::strcpy (cstr, input.c_str());
    char *token = std::strtok(cstr, " ");

    /* Below we go through the various possible command line options to 
     * create q-vectors and create the list */

    /* Here we have a NDIM-list of q-vectors indexed by integers, 
     * i.e. "1 0 1" or floats, i.e. "0.3 0 0.3" */
    if ((inputType == "int") || (inputType == "float")) {
        while(token) {
            int j = 0;
            for (int i=0; (i<NDIM) && token; i++) {
                if (inputType == "int")
                    q[i] = (2.0*M_PI/path.boxPtr->side[i])*std::atoi(token);
                else
                    q[i] = std::atof(token);

                token = strtok(NULL, " ");
                j = i;
            }
            if (j==(NDIM-1)){
                qValues.push_back(q);
            }
        }
    }

    if ((inputType == "max_int") || (inputType == "max_float")) {
        iVec q_max_int, _q_int;
        dVec q_max = 0.0;

        while(token) {
            for (int i=0; (i<NDIM) && token; i++) {
                if (inputType == "max_int") {
                    q_max_int[i] = std::abs(std::atoi(token));
                    q_max[i] = q_max_int[i]*2.0*M_PI/path.boxPtr->side[i];
                }
                else 
                    q_max[i] = std::atof(token);

                token = strtok(NULL, " ");
            }
        }

        double q_mag_max = sqrt(dot(q_max,q_max));
        double q_mag;

        if (inputType == "max_float") {
            for (int i=0; i < NDIM; i++)
                q_max_int[i] = 1 + static_cast<int>(q_mag_max*path.boxPtr->side[i]/2.0/M_PI);
        }

        cout << q_mag_max << " " << q_max_int << endl;

        int n_q = 1;
        /* these are the negative maximal wavevectors */
        for (int i = 0; i < NDIM; i++) {
            n_q *= 2*q_max_int[i] + 1;
            _q_int[i] = -q_max_int[i];
            q[i] = _q_int[i]*2.0*M_PI/path.boxPtr->side[i];
        }

        q_mag = sqrt(dot(q,q));
        if (q_mag <= q_mag_max)
            qValues.push_back(q);

        int pos = NDIM - 1;
        int count = 0;
        while (count < n_q - 1) {
            if (_q_int[pos] == q_max_int[pos]) {
                _q_int[pos] = -q_max_int[pos];
                pos -= 1;
            } else {
                _q_int[pos] += 1;
                for (int i = 0; i < NDIM; i++) {
                    q[i] = _q_int[i]*2.0*M_PI/path.boxPtr->side[i];
                }

                q_mag = sqrt(dot(q,q));
                if (q_mag <= q_mag_max) 
                    qValues.push_back(q);
                count += 1;
                pos = NDIM - 1; //increment the innermost loop
            }
        }
    }

    if (constants()->wavevectorType() == "file_int") {

        std::ifstream file(input);
        std::string line;
        // Read one line at a time into the variable line:
        while(std::getline(file, line)) {
            std::vector<int> line_data;
            std::stringstream line_stream(line);
        
            int value;
            // Read an integer at a time from the line
            while(line_stream >> value) {
                // Add the integers from a line to a 1D array (vector)
                line_data.push_back(value);
            }
            PIMC_ASSERT(line_data.size()==NDIM);

            for (int i=0; i < NDIM; i++) {
                q[i] = (2.0*M_PI/path.boxPtr->side[i])*line_data[i];
            }
            qValues.push_back(q);
        }
    }
    if (constants()->wavevectorType() == "file_float") {

        std::ifstream file(input);
        std::string line;
        // Read one line at a time into the variable line:
        while(std::getline(file, line)) {
            std::vector<int> line_data;
            std::stringstream line_stream(line);
        
            int value;
            // Read an integer at a time from the line
            while(line_stream >> value) {
                // Add the integers from a line to a 1D array (vector)
                line_data.push_back(value);
            }
            PIMC_ASSERT(line_data.size()==NDIM);

            for (int i=0; i < NDIM; i++) {
                q[i] = (2.0*M_PI/path.boxPtr->side[i])*line_data[i];
            }
            qValues.push_back(q);
        }
    }

}

/*************************************************************************//**
*  Get q-vectors for scattering calculations
*  
*  Based on the geometry of the system and a user-defined choice, 
*  (wavevector and wavevector_type command line arguments) return a
*  list of q-vectors where scattering will be computed.
*  
******************************************************************************/
void EstimatorBase::getQVectorsNN(std::vector<dVec> &qValues) {

    dVec q;
    string input = constants()->wavevector();
    char * cstr = new char [input.length()+1];
    std::strcpy (cstr, input.c_str());
    char *token = strtok(cstr, " ");
    // parse wavevectorType to determine how to handle isf_input
    if (constants()->wavevectorType() == "int") {
        std::cout << "wavevectorType = int" << std::endl;
        while(token) {
            int j = 0;
            for (int i=0; (i<NDIM) && token; i++) {
                q[i] = (2.0*M_PI/path.boxPtr->side[i])*std::atoi(token);
                token = strtok(NULL, " ");
                j = i;
            }
            if (j==(NDIM-1)){
                qValues.push_back(q);
            }
        }
    }

    if (constants()->wavevectorType() == "float") {
        std::cout << "wavevectorType = float" << std::endl;
        while(token) {
            int j = 0;
            for (int i=0; (i<NDIM) && token; i++){
                q[i] = std::atof(token);
                token = strtok(NULL, " ");
                j = i;
            }
            if (j==(NDIM-1)){
                qValues.push_back(q);
            }
        }
    }

    if (constants()->wavevectorType() == "max_int") {
        std::cout << "wavevectorType = max-int" << std::endl;
        iVec q_int;
        while(token) {
            for (int i=0; (i<NDIM) && token; i++) {
                q_int[i] = std::abs(std::atoi(token));
                token = strtok(NULL, " ");
            }
        }

        int _q_int[NDIM];
        int n_q = 1;
        for (int i = 0; i < NDIM; i++) {
            n_q *= 2*q_int[i] + 1;
            _q_int[i] = -q_int[i];
            q[i] = _q_int[i]*2.0*M_PI/path.boxPtr->side[i];
        }
        qValues.push_back(q);

        cout << sqrt(blitz::dot(q,q)) << " " << q_int << endl;

        int pos = NDIM - 1;
        int count = 0;
        while (count < n_q - 1) {
            if (_q_int[pos] == q_int[pos]) {
                _q_int[pos] = -q_int[pos];
                pos -= 1;
            } else {
                _q_int[pos] += 1;
                for (int i = 0; i < NDIM; i++) {
                    q[i] = _q_int[i]*2.0*M_PI/path.boxPtr->side[i];
                }
                qValues.push_back(q);
                count += 1;
                pos = NDIM - 1; //increment the innermost loop
            }
        }
    }

    if (constants()->wavevectorType() == "max_float") {
        std::cout << "wavevectorType = max-float" << std::endl;
        iVec q_int;
        double q_mag_max = 0.0;
        double q_mag;
        while(token) {
            for (int i=0; (i<NDIM) && token; i++) {
                q_mag_max = std::atof(token);
                token = strtok(NULL, " ");
            }
        }
        
        int _q_int[NDIM];
        int n_q = 1;
        for (int i = 0; i < NDIM; i++) {
            q_int[i] = 1 + static_cast<int>(q_mag_max*path.boxPtr->side[i]/2.0/M_PI);
            n_q *= 2*q_int[i] + 1;
            _q_int[i] = -q_int[i];
            q[i] = _q_int[i]*2.0*M_PI/path.boxPtr->side[i];
        }
        q_mag = sqrt(dot(q,q));
        if (q_mag <= q_mag_max) {
            qValues.push_back(q);
        }
        cout << q_mag_max << " " << q_int << endl;

        int pos = NDIM - 1;
        int count = 0;
        while (count < n_q - 1) {
            if (_q_int[pos] == q_int[pos]) {
                _q_int[pos] = -q_int[pos];
                pos -= 1;
            } else {
                _q_int[pos] += 1;
                for (int i = 0; i < NDIM; i++) {
                    q[i] = _q_int[i]*2.0*M_PI/path.boxPtr->side[i];
                }
                q_mag = sqrt(dot(q,q));
                if (q_mag <= q_mag_max) {
                    qValues.push_back(q);
                }
                count += 1;
                pos = NDIM - 1; //increment the innermost loop
            }
        }
    }

    if (constants()->wavevectorType() == "file_int") {
        std::cout << "wavevectorType = file-int" << std::endl;

        std::ifstream file(input);
        std::string line;
        // Read one line at a time into the variable line:
        while(std::getline(file, line)) {
            std::vector<int> line_data;
            std::stringstream line_stream(line);
        
            int value;
            // Read an integer at a time from the line
            while(line_stream >> value) {
                // Add the integers from a line to a 1D array (vector)
                line_data.push_back(value);
            }
            PIMC_ASSERT(line_data.size()==NDIM);

            for (int i=0; i < NDIM; i++) {
                q[i] = (2.0*M_PI/path.boxPtr->side[i])*line_data[i];
            }
            qValues.push_back(q);
        }
    }
    if (constants()->wavevectorType() == "file_float") {
        std::cout << "wavevectorType = file-float" << std::endl;

        std::ifstream file(input);
        std::string line;
        // Read one line at a time into the variable line:
        while(std::getline(file, line)) {
            std::vector<int> line_data;
            std::stringstream line_stream(line);
        
            int value;
            // Read an integer at a time from the line
            while(line_stream >> value) {
                // Add the integers from a line to a 1D array (vector)
                line_data.push_back(value);
            }
            PIMC_ASSERT(line_data.size()==NDIM);

            for (int i=0; i < NDIM; i++) {
                q[i] = (2.0*M_PI/path.boxPtr->side[i])*line_data[i];
            }
            qValues.push_back(q);
        }
    }
}

/*************************************************************************//**
*  Get q-vectors for scattering calculations
*  
*  Based on the geometry of the system and a user-defined choice, 
*  (wavevector and wavevector_type command line arguments) return a
*  list of q-vectors where scattering will be computed.
*  
******************************************************************************/
vector <vector<dVec> > EstimatorBase::getQVectors2(double dq, double qMax, 
        int& numq, string qGeometry) {

    /* initilize the total number of q-vectors */
    numq = 0;

    /* The q-vectors will end up in this array to be returned by value. */
    vector <vector<dVec> > q;

    double dtheta;
    if (qGeometry == "line") 
        dtheta = M_PI;
    else if (qGeometry == "sphere") {

        /* Number of θ values per q-magnitude, hard-coded for now */
        int numTheta = 24; 
        dtheta = 0.5*M_PI/numTheta;
    } 
    else {
        cerr << "\nERROR: A valid geometry wasn't chosen for q-space."
            << endl << "Action: choose \"line\" or \"sphere\"" << endl;
        exit(0);
    }

    /* Determine the set of q-vectors that have these magnitudes.  */
    for (double cq = 0.0; cq <= qMax + EPS; cq += dq)
    {
        vector <dVec> qvecs;

        /* cq = 0.0 */
        if (abs(cq) < EPS) {
            dVec qd = 0.0;
            qvecs.push_back(qd);
        }

        /* cq > 0.0 */
        else {

            /* First do θ = 0, i.e. along the z-direction */
            dVec qd = 0.0;
            qd[NDIM-1] = cq;
            qvecs.push_back(qd);

/* Can only do a spherical distribution of q-vectors in 3 spatial dimensions */
#if NDIM==3
            /* Now do the rest of the θ values */
            for (double theta = dtheta; theta <= 0.5*M_PI + EPS; theta += dtheta) {
                double dphi = dtheta/sin(theta);
                for (double phi = 0.0; phi <= 0.5*M_PI+EPS; phi += dphi) {

                    dVec qd;
                    qd[0] = cq*sin(theta)*cos(phi);
                    qd[1] = cq*sin(theta)*sin(phi);
                    qd[2] = cq*cos(theta);

                    qvecs.push_back(qd);
                } // phi
            } // theta
#endif 

        } // non-zero q-mags

        /* Add the list of q-vectors at this magnitude */
        numq += qvecs.size();
        q.push_back(qvecs);
    } //q-mags

    /* output */
    /* int totalNumQVecs = 0; */
    /* for (auto [nq,cq] : enumerate(q)) { */
    /*     double qMag = sqrt(blitz::dot(cq.front(),cq.front())); */
    /*     cout << endl << endl << "qmag = " << qMag << endl; */
    /*     for (const auto &cqvec : cq) */ 
    /*         cout << cqvec << endl; */
    /*     totalNumQVecs += cq.size(); */
    /* } */
    /* cout << "Full: " << totalNumQVecs << endl; */
    /* exit(-1); */
    cout << "numQ = " << numq << endl;

    return q;
}

// ---------------------------------------------------------------------------
// ---------------------------------------------------------------------------
// TIME ESTIMATOR CLASS ------------------------------------------------------
// ---------------------------------------------------------------------------
// ---------------------------------------------------------------------------

/*************************************************************************//**
 *  Constructor.
 * 
 * Used to measure the time between bins
******************************************************************************/
TimeEstimator::TimeEstimator (const Path &_path, 
        ActionBase *_actionPtr, const MTRand &_random, double _maxR, 
        int _frequency, string _label) :
    EstimatorBase(_path,_actionPtr,_random,_maxR,_frequency,_label) {

    endLine = false;
    initialize({"us","mcsteps"});
}

/*************************************************************************//**
 *  Overload sampling to make sure it is always done, regardless of ensemble.
******************************************************************************/
void TimeEstimator::sample() {

    numSampled++;

    if (frequency && ((numSampled % frequency) == 0)) {
        totNumAccumulated++;
        numAccumulated++;
        accumulate();
    }
}

/*************************************************************************//**
 *  Grab the initial time.
******************************************************************************/
void TimeEstimator::accumulate() {
    if (totNumAccumulated == 1)
        time_begin = std::chrono::high_resolution_clock::now();
}

/*************************************************************************//**
 *  Grab the final time and write to disk.  
******************************************************************************/
void TimeEstimator::output() {
    time_end = std::chrono::high_resolution_clock::now();
    estimator(0) = 0.001*std::chrono::duration_cast<std::chrono::nanoseconds>(
            time_end - time_begin).count()/numAccumulated;
    estimator(1) = 1.0*numAccumulated;
        
    // close the loop
    time_begin = time_end;

    /* Now write the estimator values to disk */
    for (int n = 0; n < numEst; n++) 
        (*outFilePtr) << format("%16.8E") % estimator(n);

    if (endLine)
        (*outFilePtr) << endl;

    /* Reset all values */
    reset();
}

// ---------------------------------------------------------------------------
// ---------------------------------------------------------------------------
// ENERGY ESTIMATOR CLASS ----------------------------------------------------
// ---------------------------------------------------------------------------
// ---------------------------------------------------------------------------

/*************************************************************************//**
 *  Constructor.
 * 
 * We measure the total Kinetic, Potential and E-mu*N as well as the kinetic,
 * potential and total energy per particle using the thermodynamic and operator
 * estimators.
******************************************************************************/
EnergyEstimator::EnergyEstimator (const Path &_path, ActionBase *_actionPtr,
        const MTRand &_random, double _maxR, int _frequency, string _label) : 
    EstimatorBase(_path,_actionPtr,_random,_maxR,_frequency,_label) {

    endLine = false;
    initialize({"K","V","V_ext","V_int","E","E_mu","K/N","V/N","E/N"});

    numPPAccumulated = 0;
}

/*************************************************************************//**
 *  Destructor.
******************************************************************************/
EnergyEstimator::~EnergyEstimator() { 
}

/*************************************************************************//**
 *  Accumluate the energy.
 *
 *  We use the thermodynamic estimator for the kinetic and potential energy.
 *  The operator estimator is used for the potential energy. 
 *  A possible shift is made due to a tail correction.
******************************************************************************/
void EnergyEstimator::accumulate() {

    double totK = 0.0;
    double totV = 0.0;
    blitz::TinyVector<double,2> totVop(0.0);

    int numParticles  = path.getTrueNumParticles();
    int numTimeSlices = endSlice - startSlice;

    /* The total tail correction */
    double tailV = (1.0*numParticles*numParticles/path.boxPtr->volume)
                        * actionPtr->interactionPtr->tailV;

    /* The kinetic normalization factor */
    double kinNorm = constants()->fourLambdaTauInv() / (constants()->tau() * numTimeSlices);

    /* The classical contribution to the kinetic energy per particle 
     * including the chemical potential */
    double classicalKinetic = (0.5 * NDIM / constants()->tau()) * numParticles;

    /* We first calculate the kinetic energy.  Even though there
     * may be multiple mixing and swaps, it doesn't matter as we always
     * just advance one time step at a time, as taken care of through the
     * linking arrays.  This has been checked! */
    beadLocator beadIndex;
    dVec vel;
    for (int slice = startSlice; slice < endSlice; slice++) {
        for (int ptcl = 0; ptcl < path.numBeadsAtSlice(slice); ptcl++) {
            beadIndex = slice,ptcl;
            vel = path.getVelocity(beadIndex);
            totK -= dot(vel,vel);
        }
    }
    /* Normalize the accumulated link-action part */
    totK *= kinNorm;

    /* Now we compute the potential and kinetic energy using the thermodynamic estimator.
     * The operator estimator is also computed on physical time slices. */ 
    double t1 = 0.0;
    double t2 = 0.0;

    for (int slice = startSlice; slice < endDiagSlice; slice++) {
        t1 += sliceFactor[slice]*actionPtr->derivPotentialActionLambda(slice);
        t2 += sliceFactor[slice]*actionPtr->derivPotentialActionTau(slice);
        if (!(slice % actionPtr->period))
            totVop  += sliceFactor[slice]*actionPtr->potential(slice);
    }

    t1 *= constants()->lambda()/(constants()->tau()*numTimeSlices);
    t2 /= 1.0*numTimeSlices;

    /* Normalize the action correction and the total potential*/
    totVop /= (numTimeSlices/actionPtr->period);

    /* Perform all the normalizations and compute the individual energy terms */
    totK += (classicalKinetic + t1);
    totV = t2 - t1 + tailV;
    totVop[1] += tailV;

    /* Now we accumulate the average total, kinetic and potential energy, 
     * as well as their values per particles. */
    estimator(estIndex["K"]) += totK;
    estimator(estIndex["V"]) += totV;
    estimator(estIndex["V_ext"]) += totVop[0];
    estimator(estIndex["V_int"]) += totVop[1];

    estimator(estIndex["E"]) += totK + totV;
    estimator(estIndex["E_mu"]) += totK + totV - constants()->mu()*numParticles;

    /* Measure "per particle" estimators in the GCE */
    if (numParticles > 0) {
        numPPAccumulated += 1;

        estimator(estIndex["K/N"]) += totK/(1.0*numParticles);
        estimator(estIndex["V/N"]) += totV/(1.0*numParticles);
        estimator(estIndex["E/N"]) += (totK + totV)/(1.0*numParticles);
    }

    /* We have to modify the normalization in this case as we don't 
     * necessrily measure every time accumulate is called */
    if (numAccumulated == constants()->binSize()) {
        norm(estIndex["K/N"]) = 1.0*numAccumulated/numPPAccumulated;
        norm(estIndex["V/N"]) = 1.0*numAccumulated/numPPAccumulated;
        norm(estIndex["E/N"]) = 1.0*numAccumulated/numPPAccumulated;

        numPPAccumulated = 0;
    }
}

// ---------------------------------------------------------------------------
// ---------------------------------------------------------------------------
// VIRIAL ENERGY ESTIMATOR CLASS ---------------------------------------------
// ---------------------------------------------------------------------------
// ---------------------------------------------------------------------------

/*************************************************************************//**
 *  Constructor.
 * 
 * We measure the total Kinetic, Potential and E-mu*N as well as the kinetic,
 * potential and total energy per particle.
 *
 *
******************************************************************************/
VirialEnergyEstimator::VirialEnergyEstimator (const Path &_path, ActionBase *_actionPtr,
        const MTRand &_random, double _maxR, int _frequency, string _label) : 
    EstimatorBase(_path,_actionPtr,_random,_maxR,_frequency,_label) {

    /* Set estimator name and header, we will always report the energy
     * first, hence the comment symbol*/
    /* header = str(format("#%15s%16s%16s%16s%16s%16s%16s%16s%16s%16s%16s%16s%16s%16s%16s%16s%16s%16s%16s") */ 
    /*         % "K_op" % "K_cv" % "V_op" % "V_cv" % "E" % "E_mu" % "K_op/N" % "K_cv/N" % "V_op/N" */
    /*         % " V_cv/N" % "E/N" % "EEcv*Beta^2"% "Ecv*Beta" % "dEdB" % "CvCov1" */
    /*         % "CvCov2" % "CvCov3" % "E_th" % "P"); */
    /* initialize(19); */

    initialize({"K_op","K_cv","V_op","V_cv","E","E_mu","K_op/N","K_cv/N","V_op/N",
            "V_cv/N","E/N","EEcv*Beta^2","Ecv*Beta","dEdB","CvCov1", "CvCov2","CvCov3",
            "E_th","P"});

    numPPAccumulated = 0;
}

/*************************************************************************//**
 *  Destructor.
******************************************************************************/
VirialEnergyEstimator::~VirialEnergyEstimator() { 
}

/*************************************************************************//**
 *  Accumluate the energy.
 *
 * We use the thermodynamic estimator for the kinetic energy and the
 * potential estimator for the potential energy. A possible shift is 
 * made due to a tail correction.
 *
 * We measure the Centroid Virial energy estimator and the potential energy
 * estimator via the operator method.  The potential is subtracted off
 * from the total energy to get the kinetic energy.  A tail correction term
 * is included for the potential energy due to periodic BC.
 *
 * We also measure the centroid virial specific heat terms so that the 
 * specific heat may be computed post-process.
 *
******************************************************************************/
void VirialEnergyEstimator::accumulate() {

    /* Set up potential operator energy, thermodynamic energy,
     * centroid virial energy, centroid virial kinetic energy (see Jang Jang Voth),
     * and terms that go into both energy estimators. */
    double totVop = 0.0;
    double thermE = 0.0; // = thermTerm1 +  + T5 + tailV
    double totEcv = 0.0; // = T1+T2+T3+T4+T5+tailV
    double Kcv = 0.0; // = T1+T2+T3+T4+virKinTerm
    double T2 = 0.0;
    double T3 = 0.0;
    double T4 = 0.0;
    double virKinTerm = 0.0;

    int numParticles  = path.getTrueNumParticles();
    int numTimeSlices = path.numTimeSlices;
    double beta = 1.0*numTimeSlices*constants()->tau();
    int virialWindow = constants()->virialWindow();

    /* The total tail correction */
    double tailV = (1.0*numParticles*numParticles/path.boxPtr->volume)
        * actionPtr->interactionPtr->tailV;

    /* The constant term from the thermodynamic energy. */
    double thermTerm1 = (0.5 * NDIM / constants()->tau()) * numParticles;

    /* The constant term from the centroid virial energy. */ 
    double T1 = 0.5 * NDIM * numParticles / (1.0*virialWindow*constants()->tau());

    /* Calculate the exchange energy for centroid virial energy.
     * Also computes kinetic piece of thermodynamic energy which 
     * fluctuates wildly. */
    double exchangeNorm = 1.0/(4.0*virialWindow*pow(constants()->tau(),2)
            *constants()->lambda()*numTimeSlices);

    /* Compute the thermodynamic pressure */
    double Pressure = NDIM*numParticles;
    double P2,P3;
    P2 = P3 = 0.0;

    beadLocator bead1, beadNext, beadNextOld;
    dVec vel1, vel2;
    for (int slice = 0; slice < numTimeSlices; slice++) {
        for (int ptcl = 0; ptcl < path.numBeadsAtSlice(slice); ptcl++) {
            bead1 = slice,ptcl; // current bead
            vel2 = path.getVelocity(bead1);
            beadNextOld = bead1;
            vel1 = 0.0;
            /* get r_{current + window} - r_{current} */
            for (int gamma = 1; gamma <= virialWindow; gamma++) {
                beadNext = path.next(bead1, gamma);
                vel1 += path.getSeparation(beadNext, beadNextOld);
                beadNextOld = beadNext;
            }
            T2 -= dot(vel1,vel2);

            /* compute second term of thermodynamic estimator */
            thermE -= dot(vel2,vel2);
        }
    }   
    P2 = thermE;
    T2 *= exchangeNorm;

    /* add second pressure term. */
    P2 /= (2.0*constants()->lambda()*constants()->tau()*numTimeSlices);
    Pressure += P2;

    /* Compute T3, T4, T5, operator potential energy, 
     * and the kinetic energy correction. */
    int eo;
    double T5 = 0.0;
    for (int slice = 0; slice < numTimeSlices; slice++) {
        eo = (slice % 2);
        T3 += actionPtr->deltaDOTgradUterm1(slice);
        T4 += actionPtr->deltaDOTgradUterm2(slice);
        T5 += actionPtr->derivPotentialActionTau(slice);
        virKinTerm += actionPtr->virKinCorr(slice);
        if (eo==0) 
            totVop  += sum(actionPtr->potential(slice));

        P3 += actionPtr->rDOTgradUterm1(slice)
            + actionPtr->rDOTgradUterm2(slice);
    }

    P3 *= (1.0/(2.0*numTimeSlices));
    Pressure -= P3;

    /* end pressure calculation */
    Pressure /= (NDIM*constants()->tau()*constants()->V());

    totVop /= (0.5 * numTimeSlices);
    totVop += tailV;

    T3 /= (2.0*beta);
    T4 /= (1.0*beta);
    T5 /= (1.0*numTimeSlices);
    virKinTerm /= (0.5*beta);

    /* Normalize second term of the thermodynamic energy then
     * add the rest of the terms to it. */
    thermE *= constants()->fourLambdaTauInv() / (constants()->tau() * numTimeSlices);
    thermE += thermTerm1;
    thermE += T5;
    thermE += tailV;
 
    /* Compute total centroid virial energy */
    totEcv = T1 + T2 + T3 + T4 + T5 + tailV;

    /* Compute centroid virial kinetic energy */
    Kcv = T1 + T2 + T3 + T4 + virKinTerm;

    /* Compute dE/d(\beta) for centroid virial specific heat:
     * C_V^{CV}/(k_B \beta^2) = <E^2> - <E>^2 - <dEdB> */
    double dEdB = (-1.0*T1 - 2.0*T2 + 2.0*T4)/constants()->tau(); // checked

    for (int slice = 0; slice<numTimeSlices; slice++){
        dEdB += actionPtr->secondderivPotentialActionTau(slice)/(1.0*numTimeSlices);
    }
    dEdB *= beta*beta/(1.0*numTimeSlices);

    /* accumulate all energy estimators. */
    estimator(estIndex["K_op"]) += totEcv - totVop; // operator kinetic energy
    estimator(estIndex["K_cv"]) += Kcv; // centroid virial kinetic energy
    estimator(estIndex["V_op"]) += totVop; // operator potential energy
    estimator(estIndex["V_cv"]) += totEcv - Kcv; //centroid virial potential energy
    estimator(estIndex["E"]) += totEcv; // total energy
    estimator(estIndex["E_mu"]) += totEcv - constants()->mu()*numParticles;

    /* Measure "per particle" estimators */
    if (numParticles > 0) {
        numPPAccumulated += 1;

        estimator(estIndex["K_op/N"]) += (totEcv - totVop)/(1.0*numParticles);
        estimator(estIndex["K_cv/N"]) += Kcv/(1.0*numParticles);
        estimator(estIndex["V_op/N"]) += totVop/(1.0*numParticles);
        estimator(estIndex["V_cv/N"]) += (totEcv - Kcv)/(1.0*numParticles);
        estimator(estIndex["E/N"]) += totEcv/(1.0*numParticles);
    }

    /* We have to modify the normalization in this case as we don't 
     * necessrily measure every time accumulate is called */
    if (numAccumulated == constants()->binSize()) {
        norm(estIndex["K_op/N"]) = 1.0*numAccumulated/numPPAccumulated;
        norm(estIndex["K_cv/N"]) = 1.0*numAccumulated/numPPAccumulated;
        norm(estIndex["V_op/N"]) = 1.0*numAccumulated/numPPAccumulated;
        norm(estIndex["V_cv/N"]) = 1.0*numAccumulated/numPPAccumulated;
        norm(estIndex["E/N"]) = 1.0*numAccumulated/numPPAccumulated;

        numPPAccumulated = 0;
    }

    /* accumulate specific heat estimators. */
    estimator(estIndex["EEcv*Beta^2"]) += totEcv*thermE*beta*beta;
    estimator(estIndex["Ecv*Beta"]) += totEcv*beta;
    estimator(estIndex["dEdB"]) += dEdB;
    estimator(estIndex["CvCov1"]) += totEcv*thermE*beta*beta*totEcv*beta;
    estimator(estIndex["cVCov2"]) += totEcv*beta*dEdB;
    estimator(estIndex["CvCov3"]) += totEcv*thermE*beta*beta*dEdB;

    /* thermodynamic energy */
    estimator(estIndex["E_th"]) += thermE;

    /* Pressure */
    estimator(estIndex["P"]) += Pressure;
}

// ---------------------------------------------------------------------------
// ---------------------------------------------------------------------------
// NUM PARTICLES ESTIMATOR CLASS ---------------------------------------------
// ---------------------------------------------------------------------------
// ---------------------------------------------------------------------------

/*************************************************************************//**
 *  Constructor.
 * 
 *  We measure the number of particles, (number of particles)^2 and the
 *  density of particles.
******************************************************************************/
NumberParticlesEstimator::NumberParticlesEstimator (const Path &_path, 
        ActionBase *_actionPtr, const MTRand &_random, double _maxR, 
        int _frequency, string _label) :
    EstimatorBase(_path,_actionPtr,_random,_maxR,_frequency,_label) {

    /* Set estimator name and header */
    endLine = false;
    initialize({"N","N^2","density"});
}

/*************************************************************************//**
 *  Destructor.
******************************************************************************/
NumberParticlesEstimator::~NumberParticlesEstimator() { 
}

/*************************************************************************//**
 * Accumulate the number of particles and density.
******************************************************************************/
void NumberParticlesEstimator::accumulate() {
    int numParticles = path.getTrueNumParticles();
    estimator(0) += 1.0*numParticles;
    estimator(1) += 1.0*numParticles*numParticles;
    estimator(2) += 1.0*numParticles/path.boxPtr->volume;
}

// ---------------------------------------------------------------------------
// ---------------------------------------------------------------------------
// COMMENSURATE ORDER PARAMETER ESTIMATOR CLASS ------------------------------
// ---------------------------------------------------------------------------
// ---------------------------------------------------------------------------

/*************************************************************************//**
 *  Constructor.
 * 
 *  We measure the average static structure factor at a finite-set of wave-
 *  vectors that correspond to the first shell of reciprocal lattice vectors.
 *
 *  @see https://journals.aps.org/prb/abstract/10.1103/PhysRevB.73.085422
 *  
******************************************************************************/
CommensurateOrderParameterEstimator::CommensurateOrderParameterEstimator (
        const Path &_path, ActionBase *_actionPtr, const MTRand &_random, double _maxR, 
        int _frequency, string _label) :
    EstimatorBase(_path,_actionPtr,_random,_maxR,_frequency,_label) {

    /* Get the current carbon-carbon distance */
    double aCC = constants()->aCC();

    /* The reciprocal lattice vectors*/
    dVec G1,G2;
    G1[0] = 2.0*M_PI/(sqrt(3.0)*aCC);
    G1[1] = 2.0*M_PI/(3.0*aCC);
    G1[2] = 0.0;

    G2[0] = -G1[0];
    G2[1] = G1[1];
    G2[2] = 0.0;

    /* For now we hard-code the g-vectors for graphene */
    g.push_back(G1);
    g.push_back(G2);
    g.push_back(G1+G2);

    /* Set estimator name and header */
    endLine = false;
    initialize({"Scom"});

    norm = 1.0/(g.size()*constants()->numTimeSlices());
}

/*************************************************************************//**
 *  Destructor.
******************************************************************************/
CommensurateOrderParameterEstimator::~CommensurateOrderParameterEstimator() { 
}

/*************************************************************************//**
 * Accumulate the number of Commensurate order parameter
******************************************************************************/
void CommensurateOrderParameterEstimator::accumulate() {

    int numParticles = path.getTrueNumParticles();
    int numTimeSlices = constants()->numTimeSlices();

    double _norm = 1.0;

    if (numParticles > 0)
        _norm /= numParticles;

    beadLocator beadIndex;  // The bead locator
    double Scom = 0.0; // initialize
    dVec pos;

    /* Average over all time slices */
    for (beadIndex[0] = 0; beadIndex[0] < numTimeSlices; beadIndex[0]++) {

        /* Average over all beads */
        for (beadIndex[1] = 0; beadIndex[1] < path.numBeadsAtSlice(beadIndex[0]); beadIndex[1]++) {
            pos = path(beadIndex);

            for (const auto &cg : g) {
                Scom += cos(dot(cg,pos));
            }

        } // beadIndex[1]
    } //beadIndex[0]

    estimator(0) += Scom*_norm;
}

// ---------------------------------------------------------------------------
// ---------------------------------------------------------------------------
// NUMBER DISTRIBUTION ESTIMATOR CLASS ---------------------------------------
// ---------------------------------------------------------------------------
// ---------------------------------------------------------------------------

/*************************************************************************//**
 *  Constructor.
 * 
 *  The number of particles probability distribution is setup.  We allow 
 *  for particle fluctuations up to 50 particles away from the initial value
 *  specified.
******************************************************************************/
NumberDistributionEstimator::NumberDistributionEstimator (const Path &_path, 
        ActionBase *_actionPtr, const MTRand &_random, double _maxR, 
        int _frequency, string _label) :
    EstimatorBase(_path,_actionPtr,_random,_maxR,_frequency,_label) {

    /* For now, we assume 50 particles on each side of the mean */
    particleShift = 50;
    startParticleNumber = max(constants()->initialNumParticles()-particleShift,0);
    if (startParticleNumber == 0)
        endParticleNumber = 2*particleShift;
    else
        endParticleNumber = constants()->initialNumParticles() + particleShift;
    maxNumParticles = endParticleNumber - startParticleNumber + 1;

    /* If our number of paticles is too small, we compensate */
    if ((constants()->initialNumParticles() - particleShift) < 0)
        particleShift = constants()->initialNumParticles();

    initialize(maxNumParticles);

    /* Set estimator name and header */
    header = str(format("#%15d") % startParticleNumber);
    for (int n = startParticleNumber+1; n <= endParticleNumber; n++) 
        header.append(str(format("%16d") % n));
}

/*************************************************************************//**
 * Destructor.
******************************************************************************/
NumberDistributionEstimator::~NumberDistributionEstimator() { 
}

/*************************************************************************//**
 * Accumulate the number probability distribution
******************************************************************************/
void NumberDistributionEstimator::accumulate() {

    /* Get the correct particle Number index, and increment the corresponding bin */
    int index = path.getTrueNumParticles()-constants()->initialNumParticles() 
        + particleShift;
    if (index >= 0 && index < maxNumParticles)
        estimator(index) += 1.0;
}

// ---------------------------------------------------------------------------
// ---------------------------------------------------------------------------
// PARTICLE DENSITY ESTIMATOR CLASS ---------------------------------------------
// ---------------------------------------------------------------------------
// ---------------------------------------------------------------------------

/*************************************************************************//**
 *  Constructor.
 * 
 *  A full NDIM-dimensional particle density histogram.
 *
 *  @note Only tested for cubic boxes
******************************************************************************/
ParticlePositionEstimator::ParticlePositionEstimator (const Path &_path, 
        ActionBase *_actionPtr, const MTRand &_random, double _maxR, 
        int _frequency, string _label)  : 
    EstimatorBase(_path,_actionPtr,_random,_maxR,_frequency,_label) {

    initialize(path.boxPtr->numGrid);

    /* Setup estimator name and header. We include the PIMCID as we 
     * replace the file on every output.*/
    diffLabels = {"dx","dy","dz"};

    header =  str(format("# PIMCID: %s\n") % constants()->id());
    header += "# ESTINF:";
    for (int i = 0; i < NDIM; i++) 
        header += str(format(" %s = %12.6E") % diffLabels[i] % path.boxPtr->gridSize[i]);
    header += str(format(" NGRIDSEP = %d\n") % NGRIDSEP);
    header += str(format("#%15s") % "density");

    /* The normalization: 1/(dV*M) */
    for (int n = 0; n < numEst; n++)
        norm(n) = 1.0/(1.0*(endSlice-startSlice)*(1.0/actionPtr->period) *
                path.boxPtr->gridBoxVolume(n));
}

/*************************************************************************//**
 *  Destructor
******************************************************************************/
ParticlePositionEstimator::~ParticlePositionEstimator() { 
}

/*************************************************************************//**
 *  Accumulate a histogram of all particle positions, with output 
 *  being the running average of the density per grid space.
******************************************************************************/
void ParticlePositionEstimator::accumulate() {

    beadLocator beadIndex;

    for (int slice = startSlice; slice < endDiagSlice; slice += actionPtr->period) {
        for (int ptcl = 0; ptcl < path.numBeadsAtSlice(slice); ptcl++) {
            beadIndex = slice,ptcl;

            /* update our particle position histogram */
            int n = path.boxPtr->gridIndex(path(beadIndex));
            estimator(n) += sliceFactor[slice];
        }
    }
}

// ---------------------------------------------------------------------------
// ---------------------------------------------------------------------------
// BIPARTITION DENSITY ESTIMATOR CLASS ---------------------------------------
// ---------------------------------------------------------------------------
// ---------------------------------------------------------------------------

/*************************************************************************//**
 *  Constructor
 * 
 *  Measure the density inside of the constrained region (film)
 *  as well as the unconstrained region (3D bulk) for the excluded volume
 *  (Gasparini) geometry.
******************************************************************************/
BipartitionDensityEstimator::BipartitionDensityEstimator (const Path &_path, 
        ActionBase *_actionPtr, const MTRand &_random, double _maxR, 
        int _frequency, string _label) : 
    EstimatorBase(_path,_actionPtr,_random,_maxR,_frequency,_label) {

    /* Set estimator name and header*/
    header = str(format("#%15s%16s") % "film dens" % "bulk dens");
    endLine = true;
    initialize(2);
    norm(0) = 1.0/(path.numTimeSlices);
    norm(1) = 1.0/(path.numTimeSlices);
}

/*************************************************************************//**
 *  Destructor.
******************************************************************************/
BipartitionDensityEstimator::~BipartitionDensityEstimator() { 
    // empty destructor
}

/*************************************************************************//**
 *  Accumulate density properties from both regions.
 *
 *  We measure the density in both regions of interest.
******************************************************************************/
void BipartitionDensityEstimator::accumulate() {

    /* label the lengths of the sides of the simulation cell */
    dVec lside;
    for (int i = 0; i < NDIM; i++)
        lside[i] = path.boxPtr->side[i];

    /* read in the exclusion lengths */
    blitz::Array<double,1> excLens (actionPtr->externalPtr->getExcLen());
    double excZ = excLens(1);
    
    /* determine volume of film region and bulk region */
    double bulkVol ((lside[2]-2.0*excZ)*lside[0]*lside[1]);
    double filmArea (lside[0]*2.0*excZ);

    /* keep track of number of particles in bulk and film */
    int filmNum (0);
    int bulkNum (0);
    
    dVec pos;
    beadLocator beadIndex;
    for (int slice = 0; slice < path.numTimeSlices; slice++) {
        for (int ptcl = 0; ptcl < path.numBeadsAtSlice(slice); ptcl++) {
            beadIndex = slice,ptcl;

            pos = path(beadIndex);
            if (pos[2] > excZ)
                bulkNum += 1;
            else if (pos[2] < -excZ)
                bulkNum += 1;
            else
                filmNum += 1;
        }
    }
    /* update estimator with density in both regions*/
    estimator(0) += 1.0*filmNum/(1.0*filmArea);
    estimator(1) += 1.0*bulkNum/(1.0*bulkVol);
}

// ---------------------------------------------------------------------------
// ---------------------------------------------------------------------------
// LINEAR PARTICLE DENSITY ESTIMATOR CLASS ------------------------------------
// ---------------------------------------------------------------------------
// ---------------------------------------------------------------------------

/*************************************************************************//**
 *  Constructor.
 * 
 *  A 1-dimensional particle density histogram.
 *
 *  @note Only tested for cubic boxes
******************************************************************************/
LinearParticlePositionEstimator::LinearParticlePositionEstimator (const Path &_path, 
        ActionBase *_actionPtr, const MTRand &_random, double _maxR, 
        int _frequency, string _label) : 
    EstimatorBase(_path,_actionPtr,_random,_maxR,_frequency,_label) {

    /* Make sure we have a bin centered at 0.0 */
    numGrid = 2*NGRIDSEP-1;
    dz = path.boxPtr->side[NDIM-1] / numGrid;

    /* This is a diagonal estimator that gets its own file */
    initialize(numGrid);

    /* A local copy of the box size */
    side = path.boxPtr->side;

    /* The header contains information about the grid  */
    header = str(format("# ESTINF: dz = %12.6E NGRIDSEP = %d\n") % dz % numGrid);
    header += str(format("#%15.6E") % (-0.5*side[NDIM-1]));
    for (int n = 1; n < numGrid; n++) 
        header.append(str(format("%16.6E") % (n*dz - 0.5*side[NDIM-1])));

    double A = 1.0;
    for (int i = 0; i < NDIM-1; i++)
        A *= side[i];

    norm = 1.0/(1.0*(endSlice-startSlice)*(1.0/actionPtr->period)*A*dz);
}

/*************************************************************************//**
 *  Destructor
******************************************************************************/
LinearParticlePositionEstimator::~LinearParticlePositionEstimator() { 
}

/*************************************************************************//**
 *  Accumulate a histogram of all particle positions, with output 
 *  being the running average of the density per grid space.
******************************************************************************/
void LinearParticlePositionEstimator::accumulate() {

    beadLocator beadIndex;
    dVec pos;
    int index;

    for (int slice = startSlice; slice < endDiagSlice; slice += actionPtr->period) {
        for (int ptcl = 0; ptcl < path.numBeadsAtSlice(slice); ptcl++) {
            beadIndex = slice,ptcl;
            pos = path(beadIndex);

            /* Get the z-index */
            index = static_cast<int>(abs(pos[NDIM-1] + 0.5*side[NDIM-1] - EPS ) / (dz + EPS));

            /* update our particle position histogram */
            if (index < numGrid)
                estimator(index) += sliceFactor[slice];
        }
    }
}

// ---------------------------------------------------------------------------
// ---------------------------------------------------------------------------
// PLANE PARTICLE DENSITY ESTIMATOR CLASS ------------------------------------
// ---------------------------------------------------------------------------
// ---------------------------------------------------------------------------

/*************************************************************************//**
 *  Constructor.
 * 
 *  A 2-dimensional particle density histogram.
 *
 *  @note Only tested for cubic boxes
******************************************************************************/
PlaneParticlePositionEstimator::PlaneParticlePositionEstimator (const Path &_path, 
        ActionBase *_actionPtr, const MTRand &_random, double _maxR, 
        int _frequency, string _label) : 
    EstimatorBase(_path,_actionPtr,_random,_maxR,_frequency,_label) {


    /* We choose an odd number to make sure (0,0) is the central 
     * grid box. */
    numLinearGrid = 4*NGRIDSEP+1;
    numGrid = numLinearGrid*numLinearGrid;

    /* The spatial discretization */
    for (int i = 0; i < NDIM; i++)
        dl[i]  = path.boxPtr->side[i] / numLinearGrid;

    /* This is a diagonal estimator that gets its own file */
    initialize(numGrid);

    /* The header contains information about the grid  */
    header = str(format("# ESTINF: dx = %12.6E dy = %12.6E NGRIDSEP = %d\n") 
            % dl[0] % dl[1] % numLinearGrid);
    header += str(format("#%15.3E") % 0.0);
    for (int n = 1; n < numGrid; n++) 
        header.append(str(format("%16.3E") % (1.0*n)));

    /* Compute the area of a grid box */
    double A = 1.0;
    for (int i = 0; i < NDIM-1; i++)
        A *= dl[i];

    norm = 1.0/((endSlice-startSlice)*(1.0/actionPtr->period)*A*path.boxPtr->side[NDIM-1]);
    side = path.boxPtr->side;
}

/*************************************************************************//**
 *  Destructor
******************************************************************************/
PlaneParticlePositionEstimator::~PlaneParticlePositionEstimator() { 
}


/*************************************************************************//**
 *  Accumulate a histogram of all particle positions, with output 
 *  being the running average of the density per grid space.
******************************************************************************/
void PlaneParticlePositionEstimator::accumulate() {

    beadLocator beadIndex;
    dVec pos;

    for (int slice = startSlice; slice < endDiagSlice; slice += actionPtr->period) {
        for (int ptcl = 0; ptcl < path.numBeadsAtSlice(slice); ptcl++) {
            beadIndex = slice,ptcl;
            pos = path(beadIndex);

            int index = 0;
            for (int i = 0; i < NDIM-1; i++) {  
                int scale = 1;
                for (int j = i+1; j < NDIM-1; j++) 
                    scale *= numLinearGrid;
                index += scale*static_cast<int>(abs(pos[i] + 0.5*side[i] - EPS ) / (dl[i] + EPS));
            }

            /* update our particle position histogram */
            if (index < numGrid)
                estimator(index) += sliceFactor[slice];
        }
    }
}

// ---------------------------------------------------------------------------
// ---------------------------------------------------------------------------
// PLANE PARTICLE AVERAGE DENSITY ESTIMATOR CLASS ----------------------------
// ---------------------------------------------------------------------------
// ---------------------------------------------------------------------------

/*************************************************************************//**
 *  Constructor.
 * 
 *  A 2-dimensional particle density averaged histogram.
 *
 *  @note Only tested for cubic boxes
******************************************************************************/
PlaneParticleAveragePositionEstimator::PlaneParticleAveragePositionEstimator (
        const Path &_path, ActionBase *_actionPtr, const MTRand &_random, 
        double _maxR, int _frequency, string _label) : 
    EstimatorBase(_path,_actionPtr,_random,_maxR,_frequency,_label) {

    /* We choose an odd number to make sure (0,0) is the central 
     * grid box. */
    numLinearGrid = 4*NGRIDSEP+1;
    numGrid = numLinearGrid*numLinearGrid;

    /* The spatial discretization */
    for (int i = 0; i < NDIM; i++)
        dl[i]  = path.boxPtr->side[i] / numLinearGrid;

    /* This is a diagonal estimator that gets its own file */
    initialize(numGrid);

    /* The header contains information about the grid  */
    header = str(format("# PIMCID: %s\n") % constants()->id());
    header += str(format("# ESTINF: dx = %12.6E dy = %12.6E NGRIDSEP = %d\n") 
            % dl[0] % dl[1] % numLinearGrid);
    header += str(format("#%15s") % "plane density");

    /* Compute the area of a grid box */
    double A = 1.0;
    for (int i = 0; i < NDIM-1; i++)
        A *= dl[i];

    norm = 1.0/((endSlice-startSlice)*(1.0/actionPtr->period)*A*path.boxPtr->side[NDIM-1]);
    side = path.boxPtr->side;
}

/*************************************************************************//**
 *  Destructor
******************************************************************************/
PlaneParticleAveragePositionEstimator::~PlaneParticleAveragePositionEstimator() { 
}

/*************************************************************************//**
 *  Accumulate a histogram of all particle positions, with output 
 *  being the running average of the density per grid space.
******************************************************************************/
void PlaneParticleAveragePositionEstimator::accumulate() {

    beadLocator beadIndex;
    dVec pos;

    for (int slice = startSlice; slice < endDiagSlice; slice += actionPtr->period) {
        for (int ptcl = 0; ptcl < path.numBeadsAtSlice(slice); ptcl++) {
            beadIndex = slice,ptcl;
            pos = path(beadIndex);

            int index = 0;
            for (int i = 0; i < NDIM-1; i++) {  
                int scale = 1;
                for (int j = i+1; j < NDIM-1; j++) 
                    scale *= numLinearGrid;
                index += scale*static_cast<int>(abs(pos[i] + 0.5*side[i] - EPS ) / (dl[i] + EPS));
            }

            /* update our particle position histogram */
            if (index < numGrid)
                estimator(index) += sliceFactor[slice];
        }
    }
}

// ---------------------------------------------------------------------------
// ---------------------------------------------------------------------------
// PLANE AVERAGE EXTERNAL POTENTIAL ESTIMATOR
// ---------------------------------------------------------------------------
// ---------------------------------------------------------------------------

/*************************************************************************//**
 *  Constructor.
 * 
 *  2-dimensional average external potential.
 *
******************************************************************************/
PlaneAverageExternalPotentialEstimator::PlaneAverageExternalPotentialEstimator (
        const Path &_path, ActionBase *_actionPtr, const MTRand &_random, 
        double _maxR, int _frequency, string _label) : 
    EstimatorBase(_path,_actionPtr,_random,_maxR,_frequency,_label) {

    /* We choose an odd number to make sure (0,0) is the central 
     * grid box. */
    numLinearGrid = 4*NGRIDSEP+1;
    numGrid = numLinearGrid*numLinearGrid;

    /* The spatial discretization */
    for (int i = 0; i < NDIM; i++)
        dl[i]  = path.boxPtr->side[i] / numLinearGrid;

    /* This is a diagonal estimator that gets its own file */
    initialize(numGrid);

    /* The header contains information about the grid  */
    header = str(format("# PIMCID: %s\n") % constants()->id());
    header += str(format("# ESTINF: dx = %12.6E dy = %12.6E NGRIDSEP = %d\n") 
            % dl[0] % dl[1] % numLinearGrid);
    header += str(format("#%15s") % "plane external potential");

    side = path.boxPtr->side;
}

/*************************************************************************//**
 *  Destructor
******************************************************************************/
PlaneAverageExternalPotentialEstimator::~PlaneAverageExternalPotentialEstimator() { 
}

/*************************************************************************//**
 *  Accumulate the average external potential energy felt by all particles 
 *  as a function of x and y.
******************************************************************************/
void PlaneAverageExternalPotentialEstimator::accumulate() {

    beadLocator beadIndex;
    dVec pos;

    for (int slice = startSlice; slice < endDiagSlice; slice += actionPtr->period) {
        for (int ptcl = 0; ptcl < path.numBeadsAtSlice(slice); ptcl++) {
            beadIndex = slice,ptcl;
            pos = path(beadIndex);

            /* Obtain the index of the particle position */
            int index = 0;
            for (int i = 0; i < NDIM-1; i++) {  
                int scale = 1;
                for (int j = i+1; j < NDIM-1; j++) 
                    scale *= numLinearGrid;
                index += scale*static_cast<int>(abs(pos[i] + 0.5*side[i] - EPS ) / (dl[i] + EPS));
            }

            /* update the external potential in each grid box */
            if (index < numGrid) {
                norm(index) += sliceFactor[slice];
                estimator(index) += sliceFactor[slice]*actionPtr->externalPtr->V(pos);
            }
        } //ptcl
    } //slice
}

/*************************************************************************//**
 *  Output a flat estimator value to disk.
 *
 *  Instead of keeping the individual binned averages, here we reset the 
 *  output file and write the current average to disk.
******************************************************************************/
void PlaneAverageExternalPotentialEstimator::output() {

    /* Prepare the position file for writing over old data */
    communicate()->file(label)->reset();

    (*outFilePtr) << header;
    if (endLine)
        (*outFilePtr) << endl;

    /* Now write the running average of the estimator to disk */
    double Vext = 0.0;
    for (int n = 0; n < numEst; n++) { 
        if (abs(norm(n)) > 0.0)
            Vext = estimator(n)/norm(n);
        else
            Vext = 0.0;
        (*outFilePtr) << format("%16.8E\n") % Vext;
    }

    communicate()->file(label)->rename();
}

// ---------------------------------------------------------------------------
// ---------------------------------------------------------------------------
// SUPERFLUID FRACTION ESTIMATOR CLASS ---------------------------------------
// ---------------------------------------------------------------------------
// ---------------------------------------------------------------------------

/*************************************************************************//**
 *  Constructor
 * 
 *  Measure the superfluid fraction from the value of the winding number in
 *  all directions with periodic boundary conditions.  We also measure
 *  the individual values of the winding numbers and their probability
 *  distribution.
******************************************************************************/
SuperfluidFractionEstimator::SuperfluidFractionEstimator (const Path &_path, 
        ActionBase *_actionPtr, const MTRand &_random, double _maxR, 
        int _frequency, string _label) : 
    EstimatorBase(_path,_actionPtr,_random,_maxR,_frequency,_label) {

    windMax = 10;
    /* We compute a bunch of estimators here, the superfluid fraction, the winding
     * number in all possible dimensions, and the winding number histograms up to 
     * windMax windings. These are all diagonal estimators and we have our own
     * output file.*/
    initialize(4 + 2*windMax + 1 + 1);

    header = str(format("#%15s%16s%16s%16s") % "rho_s/rho" % "W^2(x)" % "W^2(y)" % "W^2(z)");
    for (int w = -windMax; w <= windMax; w++) 
        header += str(format("%16s") % str(format("P(%+2d)") % w));
    header += str(format("%16s") % "Area_rho_s");

    /* The pre-factor for the superfluid density is always the same */
    W2Norm = constants()->T() / (2.0 * sum(path.boxPtr->periodic) * constants()->lambda());

    /* The pre-factor for the area esimator */
    ANorm = 0.5*constants()->T()*constants()->numTimeSlices()/constants()->lambda();
}

/*************************************************************************//**
 *  Destructor.
******************************************************************************/
SuperfluidFractionEstimator::~SuperfluidFractionEstimator() { 
}

/*************************************************************************//**
 *  Accumulate superfluid properties.
 *
 *  We measure the winding number W, as well as the W^2/N which is used to 
 *  compute the superfluid fraction.  The probability distribution of winding
 *  number fluctuations is also computed.
******************************************************************************/
void SuperfluidFractionEstimator::accumulate() {

    int numTimeSlices= path.numTimeSlices;
    double locW2oN = 0.0;

    /* Sum up the winding number over all particles */
    beadLocator beadIndex;
    double Az, I;
    dVec pos1,pos2;

    Az = I = 0.0;
    dVec W,vel;
    W = 0.0;
    for (int slice = 0; slice < numTimeSlices; slice++) {
        for (int ptcl = 0; ptcl < path.numBeadsAtSlice(slice); ptcl++) {

            /* The winding number estimator */
            beadIndex = slice,ptcl;
            vel = path.getVelocity(beadIndex);
            W += vel;

            /* The area estimator */
            pos1 = path(beadIndex);
            pos2 = path(path.next(beadIndex));
            Az += pos1[0]*pos2[1]-pos2[0]*pos1[1];
            I +=  pos1[0]*pos2[0] + pos1[1]*pos2[1];

        }
    }

    /* Scale by the periodicity of the boundary conditions */
    W *= path.boxPtr->periodic;

    /* Compute the locally scaled W^2/N */
    locW2oN = dot(W,W)/(1.0*path.getTrueNumParticles());

    if (path.getTrueNumParticles() > 0) {
        numPPAccumulated += 1;

        /* The average winding number squared */
        estimator(0) += locW2oN;

        /* The Area Estimator */
        estimator(5+2*windMax) += Az*Az/I;
    }

    /* We need to re-normalize as it may not be measured everytime
     * for small numbers of particles */
    if (numAccumulated == constants()->binSize()) {
        norm(0) = W2Norm*numAccumulated/numPPAccumulated;
        norm(5+2*windMax) = ANorm*numAccumulated/numPPAccumulated;
        numPPAccumulated = 0;
    }

    /* Scale by the length of the system in each dimension*/
    W *= path.boxPtr->sideInv;

    /* The individual winding numbers, we always store 3 values regardless
     * of the dimensionality to ensure output file consistency */
    int i;
    for (i = 0; i < NDIM; i++)
        estimator(1+i) += W[i]*W[i];
    for (int j = i; j < 3; j++)
        estimator(1+j) += 0.0;

    /* Calcluate the winding number probablity in the NDIM^th dimension */
    int n = 0;
    for (int p = -windMax; p <= windMax; p++) {
        if (abs(W[NDIM-1]-1.0*p) < 0.2)
            estimator(4+n) += 1.0;
        ++n;
    }
}

// ---------------------------------------------------------------------------
// ---------------------------------------------------------------------------
// PLANE WINDING SUPERFLUID DENSITY ESTIMATOR CLASS --------------------------
// ---------------------------------------------------------------------------
// ---------------------------------------------------------------------------

/*************************************************************************//**
 *  Constructor
 * 
 *  Initialize the variables needed to measure the radially averaged winding 
 *  number superfluid density.
 *  @see E. W. Draeger and D. M. Ceperley, Phys. Rev. Lett. 90, 065301 (2003).
 *
******************************************************************************/
PlaneWindingSuperfluidDensityEstimator::PlaneWindingSuperfluidDensityEstimator
(const Path &_path, ActionBase *_actionPtr, const MTRand &_random, double _maxR, 
        int _frequency, string _label) :
    EstimatorBase(_path,_actionPtr,_random,_maxR,_frequency,_label) {

    numGrid = (2*NGRIDSEP)*(2*NGRIDSEP);

    /* The spatial discretization */
    dx  = path.boxPtr->side[0] / (2.0*NGRIDSEP);
    dy  = path.boxPtr->side[1] / (2.0*NGRIDSEP);

    /* This is a diagonal estimator that gets its own file */
    initialize(numGrid);

    /* The header is the first line which contains the spatial separations */
    header = str(format("#%15.3E") % 0.0);
    for (int n = 1; n < numGrid; n++) 
        header.append(str(format("%16.3E") % (1.0*n)));

    norm = 0.5 * constants()->T()/(dx*dy*path.boxPtr->side[NDIM-1]*constants()->lambda());

    /* Initialize the local arrays */
    locWz.resize(numGrid);
    locWz = 0.0;

    side = path.boxPtr->side;
}

/*************************************************************************//**
 *  Destructor.
******************************************************************************/
PlaneWindingSuperfluidDensityEstimator::~PlaneWindingSuperfluidDensityEstimator() { 
    locWz.free();
}

/*************************************************************************//**
 *  Accumulate superfluid properties.
 *
 *  
******************************************************************************/
void PlaneWindingSuperfluidDensityEstimator::accumulate() {

    int numTimeSlices = path.numTimeSlices;

    beadLocator beadIndex;
    double Wz;
    dVec pos1,pos2;
    dVec vel;

    Wz = 0.0;
    locWz = 0.0;
    for (int slice = 0; slice < numTimeSlices; slice++) {
        for (int ptcl = 0; ptcl < path.numBeadsAtSlice(slice); ptcl++) {

            beadIndex = slice,ptcl;
            pos1 = path(beadIndex);
            pos2 = path(path.next(beadIndex));

            int i = static_cast<int>(abs(pos1[0] + 0.5*side[0] - EPS ) / (dx + EPS));
            int j = static_cast<int>(abs(pos1[1] + 0.5*side[1] - EPS ) / (dy + EPS));
            int k = 2*NGRIDSEP*j + i;

            /* The winding number estimator */
            vel = path.getVelocity(beadIndex)*path.boxPtr->periodic;
            Wz += vel[NDIM-1];

            /* The local part of the winding number */
            if (k < numGrid)
                locWz(k) += vel[NDIM-1];
        }
    }

    estimator += locWz*Wz;
}

// ---------------------------------------------------------------------------
// ---------------------------------------------------------------------------
// PLANE AREA SUPERFLUID DENSITY ESTIMATOR CLASS -----------------------------
// ---------------------------------------------------------------------------
// ---------------------------------------------------------------------------

/*************************************************************************//**
 *  Constructor
 * 
 *  Initialize the variables needed to measure the radially averaged winding 
 *  number superfluid density.
 *  @see E. W. Draeger and D. M. Ceperley, Phys. Rev. Lett. 90, 065301 (2003).
 *
******************************************************************************/
PlaneAreaSuperfluidDensityEstimator::PlaneAreaSuperfluidDensityEstimator
(const Path &_path, ActionBase *_actionPtr, const MTRand &_random, double _maxR, 
        int _frequency, string _label) : 
    EstimatorBase(_path,_actionPtr,_random,_maxR,_frequency,_label) {

    numGrid = (2*NGRIDSEP)*(2*NGRIDSEP);

    /* The spatial discretization */
    dx  = path.boxPtr->side[0] / (2.0*NGRIDSEP);
    dy  = path.boxPtr->side[1] / (2.0*NGRIDSEP);

    /* This is a diagonal estimator that gets its own file */
    initialize(numGrid);

    /* The header is the first line which contains the spatial separations */
    header = str(format("#%15.3E") % 0.0);
    for (int n = 1; n < numGrid; n++) 
        header.append(str(format("%16.3E") % (1.0*n)));

    norm = 0.5 * constants()->T()/(dx*dy*path.boxPtr->side[NDIM-1]*constants()->lambda());

    /* Initialize the local arrays */
    locAz.resize(numGrid);
    locAz = 0.0;

    side = path.boxPtr->side;
}

/*************************************************************************//**
 *  Destructor.
******************************************************************************/
PlaneAreaSuperfluidDensityEstimator::~PlaneAreaSuperfluidDensityEstimator() { 
    locAz.free();
}

/*************************************************************************//**
 *  Accumulate superfluid properties.
 *
 *  
******************************************************************************/
void PlaneAreaSuperfluidDensityEstimator::accumulate() {

    int numTimeSlices = path.numTimeSlices;

    beadLocator beadIndex;
    double tAz,Az,rp2;
    dVec pos1,pos2;

    Az = 0.0;
    locAz = 0.0;
    for (int slice = 0; slice < numTimeSlices; slice++) {
        for (int ptcl = 0; ptcl < path.numBeadsAtSlice(slice); ptcl++) {

            beadIndex = slice,ptcl;
            pos1 = path(beadIndex);
            pos2 = path(path.next(beadIndex));

            int i = static_cast<int>(abs(pos1[0] + 0.5*side[0] - EPS ) / (dx + EPS));
            int j = static_cast<int>(abs(pos1[1] + 0.5*side[1] - EPS ) / (dy + EPS));
            int k = 2*NGRIDSEP*j + i;

            /*  The distance from the z-axis squared */
            rp2 = pos1[0]*pos1[0] + pos1[1]*pos1[1];
            if (rp2 < dx*dx)
                rp2 = 0.25*dx*dx;

            /* The z-component of the area estimator */
            tAz = pos1[0]*pos2[1] - pos2[0]*pos1[1];

            /* The total area */
            Az += tAz;

            /* The local part of the area */
            if (k < numGrid)
                locAz(k) += tAz/rp2;
        }
    }

    estimator += locAz*Az;
}

// ---------------------------------------------------------------------------
// ---------------------------------------------------------------------------
// RADIAL WINDING SUPERFLUID DENSITY ESTIMATOR CLASS -------------------------
// ---------------------------------------------------------------------------
// ---------------------------------------------------------------------------

/*************************************************************************//**
 *  Constructor
 * 
 *  Initialize the variables needed to measure the radially averaged winding 
 *  number superfluid density.
 *  @see E. W. Draeger and D. M. Ceperley, Phys. Rev. Lett. 90, 065301 (2003).
 *
******************************************************************************/
RadialWindingSuperfluidDensityEstimator::RadialWindingSuperfluidDensityEstimator
(const Path &_path, ActionBase *_actionPtr, const MTRand &_random, double _maxR, 
        int _frequency, string _label) :
    EstimatorBase(_path,_actionPtr,_random,_maxR,_frequency,_label) {

    numGrid = NGRIDSEP;

    /* The spatial discretization */
    dR  = 0.5*path.boxPtr->side[0] / (1.0*numGrid);

    /* This is a diagonal estimator that gets its own file */
    initialize(numGrid);

    /* The header is the first line which contains the spatial separations */
    header = str(format("#%15.3E") % 0.0);
    for (int n = 1; n < numGrid; n++) 
        header.append(str(format("%16.3E") % ((n)*dR)));

    norm = 0.5 * constants()->T()/constants()->lambda();
    for (int n = 0; n < numGrid; n++) 
        norm(n) /= (M_PI*(2*n+1)*dR*dR*path.boxPtr->side[NDIM-1]);

    /* Initialize the local arrays */
    locWz.resize(numGrid);
    locWz = 0.0;
}

/*************************************************************************//**
 *  Destructor.
******************************************************************************/
RadialWindingSuperfluidDensityEstimator::~RadialWindingSuperfluidDensityEstimator() { 
    locWz.free();
}

/*************************************************************************//**
 *  Accumulate superfluid properties.
 *
 *  
******************************************************************************/
void RadialWindingSuperfluidDensityEstimator::accumulate() {

    int numTimeSlices = path.numTimeSlices;

    beadLocator beadIndex;
    double Wz;
    dVec pos1,pos2;
    dVec vel;

    Wz = 0.0;
    locWz = 0.0;
    for (int slice = 0; slice < numTimeSlices; slice++) {
        for (int ptcl = 0; ptcl < path.numBeadsAtSlice(slice); ptcl++) {

            beadIndex = slice,ptcl;
            pos1 = path(beadIndex);
            pos2 = path(path.next(beadIndex));

            int k = int(sqrt(pos1[0]*pos1[0]+pos1[1]*pos1[1])/dR);

            /* The winding number estimator */
            vel = path.getVelocity(beadIndex)*path.boxPtr->periodic;
            Wz += vel[NDIM-1];

            /* The local part of the winding number */
            if (k < numGrid)
                locWz(k) += vel[NDIM-1];
        }
    }

    estimator += locWz*Wz;
}

// ---------------------------------------------------------------------------
// ---------------------------------------------------------------------------
// RADIAL AREA SUPERFLUID DENSITY ESTIMATOR CLASS ----------------------------
// ---------------------------------------------------------------------------
// ---------------------------------------------------------------------------

/*************************************************************************//**
 *  Constructor
 * 
 *  Initialize the variables needed to measure the radially averaged winding 
 *  number superfluid density.
 *  @see E. W. Draeger and D. M. Ceperley, Phys. Rev. Lett. 90, 065301 (2003).
 *
******************************************************************************/
RadialAreaSuperfluidDensityEstimator::RadialAreaSuperfluidDensityEstimator
(const Path &_path, ActionBase *_actionPtr, const MTRand &_random, double _maxR, 
        int _frequency, string _label) :
    EstimatorBase(_path,_actionPtr,_random,_maxR,_frequency,_label) {

    numGrid = NGRIDSEP;

    /* The spatial discretization */
    dR  = 0.5*path.boxPtr->side[0] / (1.0*numGrid);

    /* This is a diagonal estimator that gets its own file */
    initialize(numGrid);

    /* The header is the first line which contains the spatial separations */
    header = str(format("#%15.3E") % 0.0);
    for (int n = 1; n < numGrid; n++) 
        header.append(str(format("%16.3E") % ((n)*dR)));

    norm = 0.5 * constants()->T()/constants()->lambda();
    for (int n = 0; n < numGrid; n++) 
        norm(n) /= (M_PI*(2*n+1)*dR*dR*path.boxPtr->side[NDIM-1]);

    /* Initialize the local arrays */
    locAz.resize(numGrid);
    locAz = 0.0;
}

/*************************************************************************//**
 *  Destructor.
******************************************************************************/
RadialAreaSuperfluidDensityEstimator::~RadialAreaSuperfluidDensityEstimator() { 
    locAz.free();
}

/*************************************************************************//**
 *  Accumulate superfluid properties.
 *
 *  
******************************************************************************/
void RadialAreaSuperfluidDensityEstimator::accumulate() {

    int numTimeSlices = path.numTimeSlices;

    beadLocator beadIndex;
    double Az,rp2,tAz;
    dVec pos1,pos2;

    Az = 0.0;
    locAz = 0.0;
    for (int slice = 0; slice < numTimeSlices; slice++) {
        for (int ptcl = 0; ptcl < path.numBeadsAtSlice(slice); ptcl++) {

            beadIndex = slice,ptcl;
            pos1 = path(beadIndex);
            pos2 = path(path.next(beadIndex));
            rp2 = pos1[0]*pos1[0] + pos1[1]*pos1[1];

            int k = int(sqrt(rp2)/dR);

            /* The z-component of the area estimator */
            tAz = pos1[0]*pos2[1] - pos2[0]*pos1[1];

            /* The total area */
            Az += tAz;

            /* The local part of the winding number */
            if (k < numGrid)
                locAz(k) += tAz/rp2;
        }
    }

    estimator += locAz*Az;
}

// ---------------------------------------------------------------------------
// ---------------------------------------------------------------------------
// LOCAL SUPERFLUID DENSITY ESTIMATOR CLASS ----------------------------------
// ---------------------------------------------------------------------------
// ---------------------------------------------------------------------------

/*************************************************************************//**
 *  Constructor
 * 
 *  Initialize the variables needed to measure the local superfluid density 
 *  as described in: 
 *  @see E. W. Draeger and D. M. Ceperley, Phys. Rev. Lett. 90, 065301 (2003).
 *
******************************************************************************/
LocalSuperfluidDensityEstimator::LocalSuperfluidDensityEstimator
(const Path &_path, ActionBase *_actionPtr, const MTRand &_random, double _maxR, 
        int _frequency, string _label):
    EstimatorBase(_path,_actionPtr,_random,_maxR,_frequency,_label) {

    /* This is a 'local' histogram estimator so we use the defined grid */
    numGrid = path.boxPtr->numGrid;
    initialize(3*numGrid);

    /* The smallest allowed radius */
    dR = 0.5*path.boxPtr->side[0]/numGrid;

    header = str(format("#%15d\n") % NGRIDSEP);
    header += str(format("#%15s%16s%16s") % "W:rho_s" % "A:rho_s" % "A^2");

    double C = 0.5*constants()->T()/constants()->lambda();

    /* The normalization constant for the local winding and area estimators. */
    for (int n = 0; n < numGrid; n++) {
        double dV = path.boxPtr->gridBoxVolume(n);
        norm(n) = C/dV;
        norm(n+numGrid) = C/dV;
        norm(n+2*numGrid) = C/dV;
    }

    /* Initialize the local arrays */
    locWz.resize(numGrid);
    locWz = 0.0;

    locAz.resize(numGrid);
    locAz = 0.0;

    locA2.resize(numGrid);
    locA2 = 0.0;
}

/*************************************************************************//**
 *  Destructor.
******************************************************************************/
LocalSuperfluidDensityEstimator::~LocalSuperfluidDensityEstimator() { 
    locWz.free();
    locAz.free();
    locA2.free();
}

/*************************************************************************//**
 *  Overload the output of the base class so that a running average
 *  is kept rather than keeping all data.
******************************************************************************/
void LocalSuperfluidDensityEstimator::output() {

    /* Prepare the position file for writing over old data */
    communicate()->file(label)->reset();

    (*outFilePtr) << header;
    if (endLine)
        (*outFilePtr) << endl;

    /* Now write the running average of the estimator to disk */
    for (int n = 0; n < numGrid; n++) {
        for (int i = 0; i < int(numEst/numGrid); i++)
            (*outFilePtr) << format("%16.8E") % 
                (norm(n+i*numGrid)*estimator(n+i*numGrid)/totNumAccumulated);
        (*outFilePtr) << endl;
    }

    communicate()->file(label)->rename();
}

/*************************************************************************//**
 *  Accumulate superfluid properties.
 *
 *  INSERT REFERENCES AND DESCRIPTION
 *  
 *  
******************************************************************************/
void LocalSuperfluidDensityEstimator::accumulate() {

    int numTimeSlices = path.numTimeSlices;
    locAz = 0.0;
    locA2 = 0.0;
    locWz = 0.0;

    beadLocator beadIndex;
    double Az,rp2,Wz;
    double tAz;
    dVec pos1,pos2;
    dVec vel;

    Az = Wz = 0.0;
    for (int slice = 0; slice < numTimeSlices; slice++) {
        for (int ptcl = 0; ptcl < path.numBeadsAtSlice(slice); ptcl++) {

            beadIndex = slice,ptcl;
            pos1 = path(beadIndex);
            pos2 = path(path.next(beadIndex));
            int n = path.boxPtr->gridIndex(pos1);

            /*  The distance from the z-axis squared */
            //rp2 = pos1[0]*pos1[0] + pos1[1]*pos1[1];
            rp2 = pos1[0]*pos2[0] + pos1[1]*pos2[1];
            if (abs(rp2) < dR*dR)
                rp2 = dR*dR;

            /* The winding number estimator */
            vel = path.getVelocity(beadIndex)*path.boxPtr->periodic;
            Wz += vel[NDIM-1];

            /* The local part of the winding number */
            locWz(n) += vel[NDIM-1];

            /* The z-component of the area estimator */
            tAz = pos1[0]*pos2[1] - pos2[0]*pos1[1];

            /* The total area */
            Az += tAz;

            /* The two local components */
            locA2(n) += tAz; 
            locAz(n) += tAz/rp2;
        }
    }

    locWz *= Wz;
    locAz *= Az;
    locA2 *= Az;

    for (int n = 0; n < path.boxPtr->numGrid; n++) {
        estimator(n) += locWz(n);
        estimator(n+numGrid) += locAz(n);
        estimator(n+2*numGrid) += locA2(n);
    }
}

// ---------------------------------------------------------------------------
// ---------------------------------------------------------------------------
// DIAGONAL FRACTION ESTIMATOR CLASS -----------------------------------------
// ---------------------------------------------------------------------------
// ---------------------------------------------------------------------------

/*************************************************************************//**
 *  Constructor.
 *
 *  This esimator determines the fraction of the simulation spent in the 
 *  diagonal ensemble (no worms).
******************************************************************************/
DiagonalFractionEstimator::DiagonalFractionEstimator (const Path &_path, 
        ActionBase *_actionPtr, const MTRand &_random, double _maxR, 
        int _frequency, string _label) : 
    EstimatorBase(_path,_actionPtr,_random,_maxR,_frequency,_label) {

    initialize(1);

    header = str(format("%16s") % "diagonal");
    endLine = false;
}

/*************************************************************************//**
 *  Destructor.
******************************************************************************/
DiagonalFractionEstimator::~DiagonalFractionEstimator() { 
}

/*************************************************************************//**
 *  Here we just test and see if we are diagonal,  if so, accumulate the
 *  counter.
******************************************************************************/
void DiagonalFractionEstimator::accumulate() {
    if (path.worm.isConfigDiagonal)
        estimator(0) += 1.0;
}

/*************************************************************************//**
 *  Overload sampling to make sure it is always done, regardless of ensemble.
******************************************************************************/
void DiagonalFractionEstimator::sample() {

    numSampled++;

    if (frequency && ((numSampled % frequency) == 0)) {
        totNumAccumulated++;
        numAccumulated++;
        accumulate();
    }
}

// ---------------------------------------------------------------------------
// ---------------------------------------------------------------------------
// WORM ESTIMATOR CLASS ------------------------------------------------------
// ---------------------------------------------------------------------------
// ---------------------------------------------------------------------------

/*************************************************************************//**
 *  Constructor
 * 
 *  We measure various worm properties including the relative worm length, 
 *  relative worm gap, worm cost, the separation between head and tail, and
 *  the number of beads / number of time slices.
******************************************************************************/
WormPropertiesEstimator::WormPropertiesEstimator (const Path &_path, 
        ActionBase *_actionPtr, const MTRand &_random, double _maxR, 
        int _frequency, string _label) : 
    EstimatorBase(_path,_actionPtr,_random,_maxR,_frequency,_label) {

    /* We measure the average worm length, gap and cost.  It is an off-diagonal
     * estimator that is output to its own file */
    initialize(5);
    diagonal = false;

    header = str(format("#%15s%16s%16s%16s%16s") % "rel-worm-len" % 
            "rel-worm-gap" % "worm-cost" % "head-tail-sep" % "particles");
}

/*************************************************************************//**
 *  Destructor.
******************************************************************************/
WormPropertiesEstimator::~WormPropertiesEstimator() { 
}

/*************************************************************************//**
 *  Accumulate the length, gap and cost of the current worm.
******************************************************************************/
void WormPropertiesEstimator::accumulate() {
    estimator(0) += 1.0*path.worm.length / (1.0*path.numTimeSlices);
    estimator(1) += 1.0*path.worm.gap / (1.0*path.numTimeSlices);
    double r = dot(path.worm.sep,path.worm.sep);
    if (path.worm.gap == 0)
        estimator(2) += 0.0;
    else
        estimator(2) += 1.0*r*constants()->fourLambdaTauInv()/(1.0*path.worm.gap);
    estimator(3) += 1.0*sqrt(r);
    estimator(4) += 1.0*path.worm.getNumBeadsOn()/(1.0*constants()->numTimeSlices());
}

// ---------------------------------------------------------------------------
// ---------------------------------------------------------------------------
// PERMUTATION CYCLE ESTIMATOR CLASS -----------------------------------------
// ---------------------------------------------------------------------------
// ---------------------------------------------------------------------------

/*************************************************************************//**
 * Constructor.
 * 
 * We setup the permutation cycle estimator to measure cycles which can 
 * contain up to 40 particles.
******************************************************************************/
PermutationCycleEstimator::PermutationCycleEstimator (const Path &_path, 
        ActionBase *_actionPtr, const MTRand &_random, double _maxR, 
        int _frequency, string _label)  : 
    EstimatorBase(_path,_actionPtr,_random,_maxR,_frequency,_label) {

    /* We just choose arbitrarily to only count cycles including up to 40 particles */
    maxNumCycles = 40;
    
    /* The permutatoin cycle estimator has its own file, and consists of 
     * maxNumCycles permutation cycles */
    initialize(maxNumCycles);

    /* Set estimator name and header, which contains the permutation cycle
     * numbers */
    header = str(format("#%15d") % 1);
    for (int n = 2; n <= maxNumCycles; n++) 
        header.append(str(format("%16d") % n));
}

/*************************************************************************//**
 *  Destructor.
******************************************************************************/
PermutationCycleEstimator::~PermutationCycleEstimator() { 
    doBead.free();
}

/*************************************************************************//**
 * Accumulate permuation cycle.
 * 
 * Go through each worldline and count how many beads it includes. We must be
 * careful to avoid any double counting, which is acomplished by marking
 * beads we have touched.
******************************************************************************/
void PermutationCycleEstimator::accumulate() {

    /* The start bead for each world line, and the moving index */
    beadLocator startBead;
    beadLocator beadIndex;

    int numParticles = path.getTrueNumParticles();
    int numWorldlines = path.numBeadsAtSlice(0);

    double cycleNorm;

    if (numParticles > 0)
        cycleNorm = 1.0 / (1.0*numParticles);
    else
        cycleNorm = 0.0;

    /* We create a local vector, which determines whether or not we have
     * already included a bead at slice 0*/
    doBead.resize(numWorldlines);
    doBead = true;

    /* We go through each particle/worldline */
    for (int n = 0; n < numWorldlines; n++) {

        /* The initial bead to be moved */
        startBead = 0,n;

        /* We make sure we don't try to touch the same worldline twice */
        if (doBead(n)) {

            /* Mark the beads as touched and increment the number of worldlines */
            beadIndex = startBead;

            /* The world line length, we simply advance until we have looped back on 
             * ourselves. */
            int wlLength = 0;
            do {
                wlLength++;

                /* We turn off any zero-slice beads we have touched */
                if (beadIndex[0]==0)
                    doBead(beadIndex[1]) = false;

                beadIndex = path.next(beadIndex);
            } while (!all(beadIndex==startBead));

            /* Accumulte the cycle length counter */
            int cycleNum = int(wlLength / path.numTimeSlices);
            if ((cycleNum > 0) && (cycleNum <= maxNumCycles)) 
                estimator(cycleNum-1) += 1.0*cycleNum*cycleNorm;
        } // doBead

    } // n
}

// ---------------------------------------------------------------------------
// ---------------------------------------------------------------------------
// LOCAL PERMUTATION CYCLE ESTIMATOR CLASS -----------------------------------------
// ---------------------------------------------------------------------------
// ---------------------------------------------------------------------------

/*************************************************************************//**
 * Constructor.
 * 
 * Local particle permutation number density histogram.
 *
 * We setup the permuatation cycle estimator to measure cycles which can 
 * contain up to 40 particles.
******************************************************************************/
LocalPermutationEstimator::LocalPermutationEstimator (const Path &_path, 
        ActionBase *_actionPtr, const MTRand &_random, double _maxR, 
        int _frequency, string _label)  : 
    EstimatorBase(_path,_actionPtr,_random,_maxR,_frequency,_label) {

    /* We just choose arbitrarily to only count cycles including up to 40 particles */
    maxNumCycles = 40;
    
    /* The local permutation cycle estimator has its own file, and consists of 
     * maxNumCycles permutation cycles */
    initialize(path.boxPtr->numGrid);

    /* vector to hold number of worldlines put into a grid space */
    numBeadInGrid.resize(estimator.size());

    /* Set estimator header */
    header = str(format("#%15d") % NGRIDSEP);

}

/*************************************************************************//**
 *  Destructor.
******************************************************************************/
LocalPermutationEstimator::~LocalPermutationEstimator() { 
    doBead.free();
}

/*************************************************************************//**
 *  Overload the output of the base class so that a running average
 *  is kept rather than keeping all data.
******************************************************************************/
/* void LocalPermutationEstimator::output() { */

/*     /1* Prepare the position file for writing over old data *1/ */
/*     communicate()->file(label)->reset(); */

/*     (*outFilePtr) << header; */
/*     if (endLine) */
/*         (*outFilePtr) << endl; */

/*     /1* Now write the running average of the estimator to disk *1/ */
/*     for (int n = 0; n < numEst; n++) */
/*         (*outFilePtr) << format("%16.6E\n") % */
/*             (estimator(n)/totNumAccumulated); */

/*     communicate()->file(label)->rename(); */
/* } */

/*************************************************************************//**
 * Accumulate permuation cycle.
 * 
 * Go through each worldline and count how many beads it includes. We must be
 * careful to avoid any double counting, which is acomplished by marking
 * beads we have touched.
 *
 * Once beads in a worldline are counted, loop through and label the 
 * positions by the corresponding permutation.
******************************************************************************/
void LocalPermutationEstimator::accumulate() {

    /* The start bead for each world line, and the moving index */
    beadLocator startBead;
    beadLocator beadIndex;

    int numWorldlines = path.numBeadsAtSlice(0);

    /* We create a local vector, which determines whether or not we have
     * already included a bead at slice 0*/
    doBead.resize(numWorldlines);
    doBead = true;

    /* We go through each particle/worldline */
    for (int n = 0; n < numWorldlines; n++) {

        /* The initial bead to be moved */
        startBead = 0,n;

        /* We make sure we don't try to touch the same worldline twice */
        if (doBead(n)) {

            /* Mark the beads as touched and increment the number of worldlines */
            beadIndex = startBead;

            /* The world line length, we simply advance until we have looped back on 
             * ourselves. */
            int wlLength = 0;
            do {
                wlLength++;

                /* We turn off any zero-slice beads we have touched */
                if (beadIndex[0]==0)
                    doBead(beadIndex[1]) = false;

                beadIndex = path.next(beadIndex);
            } while (!all(beadIndex==startBead)); // up to here, we have computed WL length only.

            /* Accumulate the cycle length counter */
            int cycleNum = int(wlLength / path.numTimeSlices);
            
            /* Loop through worldline again, this time binning the appropriate
             * permutation number (- 1) corresponding to its spatial coordinates.*/
            do {
                int nn = path.boxPtr->gridIndex(path(beadIndex));
                if ((cycleNum > 0) && (cycleNum <= maxNumCycles)){
                    estimator(nn) += (1.0*cycleNum - 1.0);
                    numBeadInGrid(nn) += 1;
                }

                beadIndex = path.next(beadIndex);
            } while (!all(beadIndex==startBead));
        } // doBead
    } // n

    /* Correct for multiple worldlines being in the same gridpoint
     * and compute normalization factor. */
    for (int i(0); i<int(estimator.size()); i++){
        if ((estimator(i) > 0) && (numBeadInGrid(i) > 0)){
            estimator(i) /= numBeadInGrid(i);
        }
    }

    /* resize array to store number of beads per grid */
    numBeadInGrid.resize(0);
    numBeadInGrid.resize(estimator.size());
        
}
// ---------------------------------------------------------------------------
// ---------------------------------------------------------------------------
// ONE BODY DENSITY MATRIX ESTIMATOR CLASS -----------------------------------
// ---------------------------------------------------------------------------
// ---------------------------------------------------------------------------

/*************************************************************************//**
 *  Constructor.
 * 
 *  The one body density matrix estimator is initialized.  We measure NOBDMSEP
 *  positions, out to the maximum separation in the sample (which may depend
 *  on the type of simulation cell).
******************************************************************************/
OneBodyDensityMatrixEstimator::OneBodyDensityMatrixEstimator (Path &_path, 
        ActionBase *_actionPtr, const MTRand &_random, double _maxR, 
        int _frequency, string _label) : 
    EstimatorBase(_path,_actionPtr,_random,_maxR,_frequency,_label),
    lpath(_path)
{

    sqrt2LambdaTau = sqrt(2.0 * constants()->lambda() * constants()->tau());

    /* We chooose the maximum separation to be sqrt(NDIM)*min(L)/2 */
    dR = 0.5*sqrt(sum(path.boxPtr->periodic))*(blitz::min(path.boxPtr->side)) / (1.0*NOBDMSEP);

    /* This is an off-diagonal estimator*/
    initialize(NOBDMSEP);
    diagonal = false;

    /* The header is the first line which contains the spatial separations */
    header = str(format("#%15.3E") % 0.0);
    for (int n = 1; n < NOBDMSEP; n++) 
        header.append(str(format("%16.3E") % (n*dR)));

    numReps = 5;
    norm = 1.0 / (1.0*numReps);
}

/*************************************************************************//**
 *  Destructor.
******************************************************************************/
OneBodyDensityMatrixEstimator::~OneBodyDensityMatrixEstimator() { 
}

/*************************************************************************//**
 *  Sample the OBDM.
 * 
 *  We overload the sample method for the one body density matrix as we
 *  only want to measure when the gap is not too large, otherwise we will be
 *  dominated by tiny close probabilities.
 *
 *  !!NB!! We only measure the OBDM when the tail is on an even time slice
******************************************************************************/
void OneBodyDensityMatrixEstimator::sample() {
    numSampled++;
    if ( frequency && 
         ((numSampled % frequency) == 0) &&
         (path.worm.isConfigDiagonal == diagonal) &&
         (path.worm.gap > 0) && (path.worm.gap <= constants()->Mbar())  &&
         ( (lpath.worm.tail[0] % 2) == 0) ) {

        /* If we are canonical, we want the closed configuration to be close
         * to our ideal one */
        if ( (!canonical) || 
             (abs(path.worm.getNumBeadsOn()+path.worm.gap-numBeads0) <= 2) ) {
            totNumAccumulated++;
            numAccumulated++;
            accumulate();
        }
    }
}

/*************************************************************************//**
 *  Return a dimensionally dependent random vector of length r.  
 *
 *  If we are in 3D in a cylinder geometry, we only shift in the z-direction.
 *  @param r The length of the random vector
 *  @return a random NDIM-vector of length r
******************************************************************************/
inline dVec OneBodyDensityMatrixEstimator::getRandomVector(const double r) {
    dVec rVec;
    rVec = 0.0;
#if NDIM==1
    if (random.rand() < 0.5)
        rVec = r;
    else
        rVec = -r;
#elif NDIM==2
    double theta = 2.0*M_PI*random.rand();
    rVec[0] = r*cos(theta);
    rVec[1] = r*sin(theta);
#elif NDIM==3
    if (lpath.boxPtr->name == "Prism") {
        double theta = 2.0*M_PI*random.rand();
        double phi   = M_PI*random.rand();
        rVec[0] = r*cos(theta)*sin(phi);
        rVec[1] = r*sin(theta)*sin(phi);
        rVec[2] = r*cos(phi);
    } 
    else {
        if (random.rand() < 0.5)
            rVec[NDIM-1] = r;
        else
            rVec[NDIM-1] = -r;
    }
#endif
    return rVec;
}

/*************************************************************************//**
 * Returns a new staging position which will exactly sample the kinetic
 * action. 
 *
 * @param neighborIndex The index of the bead to be updated's neighbor
 * @param endIndex The index of the final bead in the stage
 * @param stageLength The length of the stage
 * @param k The position along the stage
 * @return A NDIM-vector which holds a new random position.
******************************************************************************/
dVec OneBodyDensityMatrixEstimator::newStagingPosition(const beadLocator &neighborIndex, 
        const beadLocator &endIndex, const int stageLength, const int k) {

    /* The rescaled value of lambda used for staging */
    double f1 = 1.0 * (stageLength - k - 1);
    double f2 = 1.0 / (1.0*(stageLength - k));
    double sqrtLambdaKTau = sqrt2LambdaTau * sqrt(f1 * f2);

    /* We find the new 'midpoint' position which exactly samples the kinetic 
     * density matrix */
    neighborPos = lpath(neighborIndex);
    newRanPos = lpath(endIndex) - neighborPos;
    lpath.boxPtr->putInBC(newRanPos);
    newRanPos *= f2;
    newRanPos += neighborPos;

    /* This is the random kick around that midpoint */
    for (int i = 0; i < NDIM; i++)
        newRanPos[i] = random.randNorm(newRanPos[i],sqrtLambdaKTau);

    lpath.boxPtr->putInside(newRanPos);

    return newRanPos;
}

/*************************************************************************//**
 *  Accumulate the OBDM.
 * 
 *  We perform a fake close move, where the head of the worm is advanced to
 *  a position a distance 'r' away from the tail but at the same time slice.
 *  The probability of excepting such a move is equal (up to normalization)
 *  to the one body density matrix.
******************************************************************************/
void OneBodyDensityMatrixEstimator::accumulate() {

    oldTailPos = lpath(lpath.worm.tail);
    oldAction = actionPtr->potentialAction(lpath.worm.tail);

    /* We make a list of all the beads involved in the move, adding them
     * as we go. */
    beadLocator beadIndex;
    beadIndex = lpath.worm.head;
    dVec pos;
    pos = 0.0;
    for (int k = 0; k < (lpath.worm.gap-1); k++) 
        beadIndex = lpath.addNextBead(beadIndex,pos);

    /* Perform the final connection to the tail*/
    lpath.next(beadIndex) = lpath.worm.tail;
    lpath.prev(lpath.worm.tail) = beadIndex;

    for (int p = 0; p < numReps; p++) {

        /* Now we loop through all possible separations, evaluating the potential
         * action */
        for (int n = 0; n < NOBDMSEP; n++) {

            newAction = 0.0;
            ++numAttempted;

            /* Assign the new displaced tail position */
            newTailPos = oldTailPos + getRandomVector(n*dR);
            lpath.boxPtr->putInside(newTailPos);
            lpath.updateBead(lpath.worm.tail,newTailPos);

            /* Compute the free particle density matrix */
            rho0Norm = actionPtr->rho0(lpath.worm.head,lpath.worm.tail,lpath.worm.gap);

            /* action shift coming from a finite chemical potential */
            double muShift = lpath.worm.gap*constants()->mu()*constants()->tau();

            /* Starting from the head, we generate new positions for the beads via
             * staging, and accumulate the potential action */
            beadIndex = lpath.worm.head;
            int k = 0;
            do {
                if (!all(beadIndex==lpath.worm.head) && !all(beadIndex==lpath.worm.tail)) {
                    lpath.updateBead(beadIndex,
                            newStagingPosition(path.prev(beadIndex),lpath.worm.tail,lpath.worm.gap,k));
                    ++k;
                }

                newAction += actionPtr->potentialAction(beadIndex);

                beadIndex = lpath.next(beadIndex);
            } while (!all(beadIndex==lpath.next(lpath.worm.tail)));

            double expAction = exp(-newAction + oldAction + muShift);

            estimator(n) += rho0Norm*expAction;

            /* Record the probability of accepting the move */
            if (random.randExc() < rho0Norm*expAction)
                ++numAccepted;

        } // end for n

    } // end for k

    /* Now we must undo any damge we have caused by reverting the tail to its previous position,
     * and turning off all intermediate beads */
    lpath.updateBead(lpath.worm.tail,oldTailPos);

    /* Delete all the beads that were added. */
    beadIndex = lpath.next(lpath.worm.head);
    while (!all(beadIndex==lpath.worm.tail)) {
        beadIndex = lpath.delBeadGetNext(beadIndex);
    }
    lpath.next(lpath.worm.head) = XXX;
    lpath.prev(lpath.worm.tail) = XXX;
}

/*************************************************************************//**
 *  For the one body density matrix estimator, we would like to output
 *  the acceptance information for the accumulate trial move.
******************************************************************************/
void OneBodyDensityMatrixEstimator::outputFooter() {

    (*outFilePtr) << format("# accepted: %16.8E attempted: %16.8E ratio: %16.4E\n") 
        % (1.0*numAccepted) % (1.0*numAttempted) % (1.0*numAccepted/(1.0*numAttempted));
}

// ---------------------------------------------------------------------------
// ---------------------------------------------------------------------------
// PAIR CORRELATION ESTIMATOR CLASS ------------------------------------------
// ---------------------------------------------------------------------------
// ---------------------------------------------------------------------------

/*************************************************************************//**
 *  Constructor.
 * 
 *  For the pair correlation function, we measure NPCFSEP positions to get
 *  high enough data density to observe possible osscilations.  The normalization
 *  depends on dimension.
******************************************************************************/
PairCorrelationEstimator::PairCorrelationEstimator (const Path &_path, 
        ActionBase *_actionPtr, const MTRand &_random, double _maxR, 
        int _frequency, string _label) :
    EstimatorBase(_path,_actionPtr,_random,_maxR,_frequency,_label) 
{
    /* The spatial discretization */
    dR = 0.5*sqrt(sum(path.boxPtr->periodic))*path.boxPtr->side[NDIM-1] / (1.0*NPCFSEP);

    /* This is a diagonal estimator that gets its own file */
    initialize(NPCFSEP);

    /* The header is the first line which contains the spatial separations */
    header = str(format("#%15.3E") % 0.0);
    for (int n = 1; n < NPCFSEP; n++) 
        header.append(str(format("%16.3E") % ((n)*dR)));

    /* The normalization factor for the pair correlation function depends 
     * on the dimensionality */
//  TinyVector<double,3> gNorm;
//  gNorm[0] = 0.5;
//  gNorm[1] = 1.0/(4.0*M_PI);
//  gNorm[2] = 1.0/(8.0*M_PI);
//  norm(0) = 1.0;
//  for (int n = 1; n < NPCFSEP; n++)
//      norm(n) = (gNorm[NDIM-1]*path.boxPtr->volume) / (dR*pow(n*dR,NDIM-1));

    /* The normalization factor for the pair correlation function depends 
     * on the dimensionality, and container type */
    if (path.boxPtr->name == "XXX") {
        for (int n = 0; n < NPCFSEP; n++)
            norm(n) = 0.5*path.boxPtr->side[NDIM-1] / dR;
    }
    else {
	blitz::TinyVector<double,3> gNorm;
        gNorm[0] = 1.0;
        gNorm[1] = 1.0/(M_PI);
        gNorm[2] = 3.0/(2.0*M_PI);
        double dV;
        for (int n = 0; n < NPCFSEP; n++) {
            dV = pow((n+1)*dR,NDIM)-pow(n*dR,NDIM);
            norm(n) = 0.5*(gNorm[NDIM-1]*path.boxPtr->volume) / dV;
        }
    }
}

/*************************************************************************//**
 *  Destructor.
******************************************************************************/
PairCorrelationEstimator::~PairCorrelationEstimator() { 
}

/*************************************************************************//**
 *  We simply update the local value of the esitimator with the value from
 *  our potential reference.  
 *
 *  We only compute this for N > 1.
******************************************************************************/
void PairCorrelationEstimator::accumulate() {
    int numParticles = path.getTrueNumParticles();
    double lnorm = 1.0*(numParticles-1)/(1.0*numParticles);
    double tot = 1.0*sum(actionPtr->sepHist);
    if ((numParticles > 1) && (tot > 0.0)) 
        estimator += lnorm*(1.0*actionPtr->sepHist / tot );
    else
        estimator += 0.0;
}

// ---------------------------------------------------------------------------
// ---------------------------------------------------------------------------
// STATIC STRUCTURE FACTOR ESTIMATOR CLASS -----------------------------------
// ---------------------------------------------------------------------------
// ---------------------------------------------------------------------------
//
//StaticStructureFactorEstimator::StaticStructureFactorEstimator(
//        const Path &_path, ActionBase *_actionPtr, const MTRand &_random, 
//        double _maxR, int _frequency, string _label) :
//    EstimatorBase(_path,_actionPtr,_random,_maxR,_frequency,_label) 
//{
//
//    /* hard-coded number of q-vector magnitudes */
//    numq = 20; 
//
//    /* initialize the number of vectors with each magnitude */
//    numqVecs.resize(numq);               
//    numqVecs = 0;
//
//    /* initialize the magnitude array */
//    qMag.resize(numq);
//    qMag = 0.0;
//
//    /* The maximum q-vector magnitude to consider (hard-coded for now) */
//    double qmax = 4.0; // 1/A
//    double dq = qmax/(numq-1);
//
//    /* Determine the set of magnitudes */
//    Array <double, 1> qMag(numq);         // the q-vector magnitudes
//    for (int nq = 0; nq < numq; nq++)
//        qMag(nq) = nq*dq;
//
//    /* Determine the set of q-vectors that have these magintudes */
//    for (int nq = 0; nq < numq; nq++)
//    {
//        double cq = qMag(nq);
//        vector <dVec> qvecs;
//
//        int maxComp = ceil(cq*blitz::max(path.boxPtr->side)/(2.0*M_PI))+1;
//        int maxNumQ = ipow(2*maxComp + 1,NDIM);
//        
//        iVec qi;
//        for (int n = 0; n < maxNumQ; n++) {
//            for (int i = 0; i < NDIM; i++) {
//                int scale = 1;
//                for (int j = i+1; j < NDIM; j++) 
//                    scale *= (2*maxComp + 1);
//                qi[i] = (n/scale) % (2*maxComp + 1);
//
//                /* Wrap into the appropriate set of integers*/
//                qi[i] -= (qi[i] > maxComp)*(2*maxComp + 1);
//            }
//
//            dVec qd = 2.0*M_PI*qi/path.boxPtr->side;
//
//            /* Store the winding number */
//            double cqMag = sqrt(dot(qd,qd));
//            if ( ( (abs(cq) < EPS) && (cqMag < EPS) ) ||
//                 ( (abs(cq) >= EPS) && (cqMag > (cq-dq)) && (cqMag <= cq) ) ) 
//            {
//                qvecs.push_back(qd);
//                numqVecs(nq)++;
//            }
//        }
//        
//        q.push_back(qvecs);
//    }
//
//

/*************************************************************************//**
 *  Constructor.
 * 
 *  Compute the static structure factor for a fixed set of q vector magnitude.
******************************************************************************/
StaticStructureFactorEstimator::StaticStructureFactorEstimator(
        const Path &_path, ActionBase *_actionPtr, const MTRand &_random, 
        double _maxR, int _frequency, string _label) :
    EstimatorBase(_path,_actionPtr,_random,_maxR,_frequency,_label) 
{

    /* The maximum q-vector magnitude to consider (hard-coded for now) */
    double qMax = 4.0; // 1/Å

    /* We choose dq from the smallest possible q-vector, set by PBC */
    double dq = 2.0*M_PI/path.boxPtr->side[NDIM-1];

    /* Get the desired q-vectors */
    int numq = 0;
    q = getQVectors2(dq,qMax,numq,"sphere");

    /* Determine how many q-vector magnitudes  we have */
    numq = q.size();

    /* Initialize the accumulator intermediate scattering function*/
    sf.resize(numq);
    sf = 0.0;

    /* This is a diagonal estimator that gets its own file */
    initialize(numq);

    /* The magnitude of q */
    header = str(format("#%15.6E") % 0.0);
    for (int nq = 1; nq < numq; nq++)  {
        double qMag = sqrt(blitz::dot(q[nq][0],q[nq][0]));
        header.append(str(format("%16.6E") % (qMag)));
    }
        /* header.append(str(format("%16.6E") % (qMag(nq)-0.5*dq))); */

    /* Utilize imaginary time translational symmetry */
    norm = 1.0/constants()->numTimeSlices();

    /* Normalize by the number of q-vecs (except when there are none) */
    for (int nq = 0; nq < numq; nq++) {
        if (q[nq].size() > 0)
            norm(nq) /= q[nq].size();
    }
}

/*************************************************************************//**
 *  Destructor.
******************************************************************************/
StaticStructureFactorEstimator::~StaticStructureFactorEstimator() { 
    sf.free();
}

/*************************************************************************//**
 *  Measure the static structure factor for each value for each q-magnitude
 *
******************************************************************************/
void StaticStructureFactorEstimator::accumulate() {

    int numParticles = path.getTrueNumParticles();
    int numTimeSlices = constants()->numTimeSlices();

    beadLocator bead1,bead2;  // The bead locator
    sf = 0.0; // initialize

    /* q-magnitudes */
    for (auto [nq,cq] : enumerate(q)) {

        /* q-vectors with that q-magnitude*/
        for (const auto &cqvec : cq) {
    
            /* Average over all time slices */
            for (bead1[0] = 0; bead1[0] < numTimeSlices; bead1[0]++) {

                /* This is an equal imaginary time estimator */
                bead2[0] = bead1[0];

                for (bead1[1] = 0; bead1[1] < path.numBeadsAtSlice(bead1[0]); bead1[1]++) {

                    /* The bead1 = bead2 part */
                    sf(nq) += 1.0;

                    for (bead2[1] = bead1[1]+1; bead2[1] < path.numBeadsAtSlice(bead2[0]); bead2[1]++) {
                        sf(nq) += 2*cos(dot(path.getSeparation(bead1,bead2),cqvec));
                    } // bead2[1]
                } // bead1[1]
            } //bead1[0]

        } // q-vectors
    } // q-magnitudes

    estimator += sf/numParticles; 
}

// ---------------------------------------------------------------------------
// ---------------------------------------------------------------------------
// STATIC STRUCTURE FACTOR GPU ESTIMATOR CLASS -------------------------------
// ---------------------------------------------------------------------------
// ---------------------------------------------------------------------------
/*************************************************************************//**
 *  Constructor.
 * 
 *  A GPU accelerated static structure factor estimator.
 *  
******************************************************************************/
#ifdef GPU_BLOCK_SIZE
StaticStructureFactorGPUEstimator::StaticStructureFactorGPUEstimator(
        const Path &_path, ActionBase *_actionPtr, const MTRand &_random, 
        double _maxR, int _frequency, string _label) :
    EstimatorBase(_path,_actionPtr,_random,_maxR,_frequency,_label) 
{

    /* Get the desired q-vectors (specified at command line)*/
    getQVectors(qValues);

    numq = qValues.size();
    qValues_dVec.resize(numq);
    for (int nq = 0; nq < numq; nq++) {
        qValues_dVec(nq) = qValues[nq];
    }

    /* Initialize the accumulator for the static structure factor */
    ssf.resize(numq);
    ssf = 0.0;

    // Create multiple gpu streams
    stream_array.resize(MAX_GPU_STREAMS);
    for (int i = 0; i < MAX_GPU_STREAMS; i++) {
        #ifndef USE_CUDA
        HIP_ASSERT(hipStreamCreate(&stream_array(i)));
        #endif
        #ifdef USE_CUDA
        CUDA_ASSERT(cudaStreamCreate(&stream_array(i)));
        #endif
    }

    /* This is a diagonal estimator that gets its own file */
    initialize(numq);

    /* The header consists of an extra line of the possible q-values */
    header = str(format("# ESTINF: num_q = %d; ") % numq);
    for (int n = 0; n < numq; n++)
        header += dVecToString(qValues_dVec(n)) + " ";
    header += "\n";

    /* We index the q-vectors with an integer */
    header += str(format("#%15d") % 0);
    for (int n = 1; n < numq; n++) 
        header += str(format("%16d") % n);

    /* utilize imaginary time translational symmetry */
    norm = 0.5/constants()->numTimeSlices();

    bytes_beads = NDIM*(1 + constants()->initialNumParticles())*sizeof(double);
    bytes_ssf = ssf.size()*sizeof(double);
    bytes_qvecs = NDIM*numq*sizeof(double);
    #ifndef USE_CUDA
        HIP_ASSERT(hipMalloc(&d_ssf, bytes_ssf)); // Allocate memory for ssf on GPU
        HIP_ASSERT(hipMalloc(&d_qvecs, bytes_qvecs)); // Allocate memory for qvecs on GPU
        HIP_ASSERT(hipMemcpy(d_qvecs, qValues.data(), bytes_qvecs, hipMemcpyHostToDevice )); // Copy qvecs data to gpu
    #endif
    #ifdef USE_CUDA
        CUDA_ASSERT(cudaMalloc(&d_ssf, bytes_ssf)); // Allocate memory for ssf on GPU
        CUDA_ASSERT(cudaMalloc(&d_qvecs, bytes_qvecs)); // Allocate memory for qvecs on GPU
        CUDA_ASSERT(cudaMemcpy(d_qvecs, qValues_dVec.data(), bytes_qvecs, cudaMemcpyHostToDevice )); // Copy qvecs data to gpu
    #endif
}

/*************************************************************************//**
 *  Destructor.
******************************************************************************/
StaticStructureFactorGPUEstimator::~StaticStructureFactorGPUEstimator() { 
    for (int i = 0; i < MAX_GPU_STREAMS; i++) {
        #ifndef USE_CUDA
            HIP_ASSERT(hipStreamDestroy(stream_array(i)));
        #endif
        #ifdef USE_CUDA
            CUDA_ASSERT(cudaStreamDestroy(stream_array(i)));
        #endif
    }
    ssf.free();
    stream_array.free();

    // Release device memory
    #ifndef USE_CUDA
        HIP_ASSERT(hipFree(d_beads));
        HIP_ASSERT(hipFree(d_qvecs));
        HIP_ASSERT(hipFree(d_ssf));
    #endif
    #ifdef USE_CUDA
        CUDA_ASSERT(cudaFree(d_beads));
        CUDA_ASSERT(cudaFree(d_qvecs));
        CUDA_ASSERT(cudaFree(d_ssf));
    #endif
}

/*************************************************************************//**
 *  Measure the static structure factor for each q-vector
 *
 *  We only compute this for N > 1 due to the normalization.
******************************************************************************/
void StaticStructureFactorGPUEstimator::accumulate() {

    int numParticles = path.getTrueNumParticles();
    int numTimeSlices = constants()->numTimeSlices();

    /* Return to these and check if we need them */
    double _inorm = 1.0/numParticles;

    /* We need to copy over the current beads array to the device */
    auto beads_extent = path.get_beads_extent();
    int full_number_of_beads = beads_extent[0]*beads_extent[1];
    int full_numParticles = beads_extent[1];

    /* Size, in bytes, of beads array */
    size_t bytes_beads_new = NDIM*full_number_of_beads*sizeof(double);

    #ifndef USE_CUDA
        if (bytes_beads_new > bytes_beads) {
            bytes_beads = bytes_beads_new;
            HIP_ASSERT(hipFree(d_beads));
            HIP_ASSERT(hipMalloc(&d_beads, bytes_beads)); // Allocate memory for beads on GPU
        }
        HIP_ASSERT(hipMemcpy( d_beads, path.get_beads_data_pointer(), bytes_beads, hipMemcpyHostToDevice )); // Copy beads data to gpu
        HIP_ASSERT(hipMemset(d_ssf, 0, bytes_ssf)); // Set initial ssf data to zero
    #endif
    #ifdef USE_CUDA
        if (bytes_beads_new > bytes_beads) {
            bytes_beads = bytes_beads_new;
            CUDA_ASSERT(cudaFree(d_beads));
            CUDA_ASSERT(cudaMalloc(&d_beads, bytes_beads)); // Allocate memory for beads on GPU
        }
        CUDA_ASSERT(cudaMemcpy( d_beads, path.get_beads_data_pointer(), bytes_beads, cudaMemcpyHostToDevice )); // Copy beads data to gpu
        CUDA_ASSERT(cudaMemset(d_ssf, 0, bytes_ssf)); // Set initial ssf data to zero
    #endif

    int stream_idx;
    for (int nq = 0; nq < numq; nq++) {
        stream_idx = nq % MAX_GPU_STREAMS;
        #ifndef USE_CUDA
            gpu_ssf_wrapper(stream_array(stream_idx), d_ssf + nq, d_qvecs + NDIM*nq, d_beads, _inorm, numTimeSlices, numParticles, full_numParticles);
        #endif
        #ifdef USE_CUDA
            cuda_wrapper::gpu_ssf_wrapper(stream_array(stream_idx), d_ssf + nq, d_qvecs + NDIM*nq, d_beads, _inorm, numTimeSlices, numParticles, full_numParticles);
        #endif
    }
    #ifndef USE_CUDA
        HIP_ASSERT(hipDeviceSynchronize());
    #endif
    #ifdef USE_CUDA
        CUDA_ASSERT(cudaDeviceSynchronize());
    #endif

    //// Copy ssf data back to host
    #ifndef USE_CUDA
        HIP_ASSERT(hipMemcpy(ssf.data(), d_ssf, bytes_ssf, hipMemcpyDeviceToHost)); //Only copy up to beta/2 back to host
    #endif
    #ifdef USE_CUDA
        CUDA_ASSERT(cudaMemcpy(ssf.data(), d_ssf, bytes_ssf, cudaMemcpyDeviceToHost)); //Only copy up to beta/2 back to host
    #endif

    estimator += ssf;

}
#endif

// ---------------------------------------------------------------------------
// ---------------------------------------------------------------------------
// INTERMEDIATE SCATTERING FUNCTION ESTIMATOR CLASS --------------------------
// ---------------------------------------------------------------------------
// ---------------------------------------------------------------------------

/*************************************************************************//**
 *  Constructor.
 * 
 *  Measure the intermediate scattering function at a hardcoded wavevector
 *  N.B. BROKEN: Doesn't work in general dimensions. 
******************************************************************************/
IntermediateScatteringFunctionEstimator::IntermediateScatteringFunctionEstimator(
        const Path &_path, ActionBase *_actionPtr, const MTRand &_random, 
        double _maxR, int _frequency, string _label) :
    EstimatorBase(_path,_actionPtr,_random,_maxR,_frequency,_label) 
{

    int numTimeSlices = constants()->numTimeSlices();

    /* these are the hard-coded q-vectors for now */
    numq = 3;
    blitz::Array <double, 1> qMag(numq);         // the q-vector magnitudes
    /* qMag.resize(numq); */
    qMag = 0.761,1.75,1.81;

    /* initialize the number of vectors with each magnitude */
    numqVecs.resize(numq);               
    numqVecs = 0;

    /* The allowable error in the q-vector magnitude */
    double eps = 2.0*M_PI/min(path.boxPtr->side)/sqrt(NDIM);
    eps *= eps;

    /* Determine the set of q-vectors that have these magintudes */
    for (int nq = 0; nq < numq; nq++)
    {
        double cq = qMag(nq);
        vector <dVec> qvecs;

        int maxComp = ceil(cq*blitz::min(path.boxPtr->side)/(2.0*M_PI))+1;
        int maxNumQ = ipow(2*maxComp + 1,NDIM);
        
        iVec qi;
        for (int n = 0; n < maxNumQ; n++) {
            for (int i = 0; i < NDIM; i++) {
                int scale = 1;
                for (int j = i+1; j < NDIM; j++) 
                    scale *= (2*maxComp + 1);
                qi[i] = (n/scale) % (2*maxComp + 1);

                /* Wrap into the appropriate winding sector */
                qi[i] -= (qi[i] > maxComp)*(2*maxComp + 1);
            }
            dVec qd = 2.0*M_PI*qi/path.boxPtr->side;

            /* Store the winding number */
            if (abs(dot(qd,qd)-cq*cq) < eps) {
                qvecs.push_back(qd);
                numqVecs(nq)++;
            }
        }

        /* Make sure we have some q-vectors */
        if (qvecs.size() < 1) {
            cerr << "\nERROR: Intermediate Scattering function: "
                 << "No valid q-vectors were added to the list for measurment." 
                 << endl << "Action: modify q-magintudes." << endl;
            exit(0);
        }
        
        q.push_back(qvecs);
    }

    /* get more accurate q-magnitudes */
    for (int nq = 0; nq < numq; nq++) 
        qMag(nq) = sqrt(dot(q[nq][0],q[nq][0]));

    /* Initialize the accumulator for the intermediate scattering function*/
    /* N.B. for now we hard-code three wave-vectors */
    isf.resize(numq*numTimeSlices);
    isf = 0.0;

    /* This is a diagonal estimator that gets its own file */
    initialize(numq*numTimeSlices);

    /* the q-values */
    header = str(format("#%15.6E") % qMag(0));
    for (int n = 1; n < numq; n++)
        header.append(str(format("%16.6E") % qMag(n)));
    header.append("\n");

    /* The imaginary time values */
    header.append(str(format("#%15.6E") % 0.0));
    for (int n = 1; n < numTimeSlices; n++) 
        header.append(str(format("%16.6E") % (constants()->tau()*n)));

    for (int nq = 1; nq < numq; nq++) {
        for (int n = 0; n < numTimeSlices; n++) 
            header.append(str(format("%16.6E") % (constants()->tau()*n)));
    }

    /* utilize imaginary time translational symmetry */
    norm = 1.0/numTimeSlices;
}

/*************************************************************************//**
 *  Destructor.
******************************************************************************/
IntermediateScatteringFunctionEstimator::~IntermediateScatteringFunctionEstimator() { 
}

/*************************************************************************//**
 *  measure the intermediate scattering function for each value of the 
 *  imaginary time separation tau.
 *
 *  We only compute this for N > 1 due to the normalization.
******************************************************************************/
void IntermediateScatteringFunctionEstimator::accumulate() {

    int numParticles = path.getTrueNumParticles();
    int numTimeSlices = constants()->numTimeSlices();

    beadLocator bead1,bead2;  // The bead locator
    isf = 0.0; // initialize
    dVec pos1,pos2;         // The two bead positions

    /* q-magnitudes */
    for (int nq = 0; nq < numq; nq++) {

        /* q-vectors */
        for (const auto &cqvec : q[nq]) {

            /* Average over all initial time slices */
            for (bead1[0] = 0; bead1[0] < numTimeSlices; bead1[0]++) {

                /* compute for each tau separation */
                for (int tausep = 0;  tausep < numTimeSlices; tausep++){

                    bead2[0] = (bead1[0] + tausep) % numTimeSlices;

                    for (bead1[1] = 0; bead1[1] < path.numBeadsAtSlice(bead1[0]); bead1[1]++) {

                        pos1 = path(bead1);
                        double lq1 = dot(cqvec,pos1);

                        for (bead2[1] = 0; bead2[1] < path.numBeadsAtSlice(bead2[0]); bead2[1]++) {

                            pos2 = path(bead2);
                            double lq2 = dot(cqvec,pos2);

                            isf(nq*numTimeSlices + tausep) += (cos(lq1)*cos(lq2) + sin(lq1)*sin(lq2))/numqVecs(nq);
                        } // bead2[1]
                    } // bead1[1]
                } //tausep   
            } //bead1[0]
        } //q-vectors
    } //q-magnitudes

    estimator += isf/numParticles;
}

// ---------------------------------------------------------------------------
// ---------------------------------------------------------------------------
// INTERMEDIATE SCATTERING FUNCTION GPU ESTIMATOR CLASS ----------------------
// ---------------------------------------------------------------------------
// ---------------------------------------------------------------------------

/*************************************************************************//**
 *  Constructor.
 * 
 *  Measure the intermediate scattering function at wavevectors determined
 *  from the wavevector and wavevector_type command line arguments
******************************************************************************/
#ifdef GPU_BLOCK_SIZE
IntermediateScatteringFunctionEstimatorGpu::IntermediateScatteringFunctionEstimatorGpu(
        const Path &_path, ActionBase *_actionPtr, const MTRand &_random, 
        double _maxR, int _frequency, string _label) :
    EstimatorBase(_path,_actionPtr,_random,_maxR,_frequency,_label) {

    int numTimeSlices = constants()->numTimeSlices();

<<<<<<< HEAD
    dVec q;
    string input = constants()->wavevector();
    char * cstr = new char [input.length()+1];
    std::strcpy (cstr, input.c_str());
    char *token = strtok(cstr, " ");
    // parse wavevectorType to determine how to handle wavevector
    if (constants()->wavevectorType() == "int") {
        std::cout << "wavevectorType = int" << std::endl;
        while(token) {
            int j = 0;
            for (int i=0; (i<NDIM) && token; i++) {
                q[i] = (2.0*M_PI/path.boxPtr->side[i])*std::atoi(token);
                token = strtok(NULL, " ");
                j = i;
            }
            if (j==(NDIM-1)){
                qValues.push_back(q);
            }
        }
    }

    if (constants()->wavevectorType() == "float") {
        std::cout << "wavevectorType = float" << std::endl;
        while(token) {
            int j = 0;
            for (int i=0; (i<NDIM) && token; i++){
                q[i] = std::atof(token);
                token = strtok(NULL, " ");
                j = i;
            }
            if (j==(NDIM-1)){
                qValues.push_back(q);
            }
        }
    }

    if (constants()->wavevectorType() == "max_int") {
        std::cout << "wavevectorType = max-int" << std::endl;
        iVec q_int;
        while(token) {
            for (int i=0; (i<NDIM) && token; i++) {
                q_int[i] = std::abs(std::atoi(token));
                token = strtok(NULL, " ");
            }
        }
        
        int _q_int[NDIM];
        int n_q = 1;
        for (int i = 0; i < NDIM; i++) {
            n_q *= 2*q_int[i] + 1;
            _q_int[i] = -q_int[i];
            q[i] = _q_int[i]*2.0*M_PI/path.boxPtr->side[i];
        }
        qValues.push_back(q);

        int pos = NDIM - 1;
        int count = 0;
        while (count < n_q - 1) {
            if (_q_int[pos] == q_int[pos]) {
                _q_int[pos] = -q_int[pos];
                pos -= 1;
            } else {
                _q_int[pos] += 1;
                for (int i = 0; i < NDIM; i++) {
                    q[i] = _q_int[i]*2.0*M_PI/path.boxPtr->side[i];
                }
                qValues.push_back(q);
                count += 1;
                pos = NDIM - 1; //increment the innermost loop
            }
        }
    }

    if (constants()->wavevectorType() == "max_float") {
        std::cout << "wavevectorType = max-float" << std::endl;
        iVec q_int;
        double q_mag_max = 0.0;
        double q_mag;
        while(token) {
            for (int i=0; (i<NDIM) && token; i++) {
                q_mag_max = std::atof(token);
                token = strtok(NULL, " ");
            }
        }
        
        int _q_int[NDIM];
        int n_q = 1;
        for (int i = 0; i < NDIM; i++) {
            q_int[i] = 1 + static_cast<int>(q_mag_max*path.boxPtr->side[i]/2.0/M_PI);
            n_q *= 2*q_int[i] + 1;
            _q_int[i] = -q_int[i];
            q[i] = _q_int[i]*2.0*M_PI/path.boxPtr->side[i];
        }
        q_mag = sqrt(dot(q,q));
        if (q_mag <= q_mag_max) {
            qValues.push_back(q);
        }

        int pos = NDIM - 1;
        int count = 0;
        while (count < n_q - 1) {
            if (_q_int[pos] == q_int[pos]) {
                _q_int[pos] = -q_int[pos];
                pos -= 1;
            } else {
                _q_int[pos] += 1;
                for (int i = 0; i < NDIM; i++) {
                    q[i] = _q_int[i]*2.0*M_PI/path.boxPtr->side[i];
                }
                q_mag = sqrt(dot(q,q));
                if (q_mag <= q_mag_max) {
                    qValues.push_back(q);
                }
                count += 1;
                pos = NDIM - 1; //increment the innermost loop
            }
        }
    }

    if (constants()->wavevectorType() == "file_int") {
        std::cout << "wavevectorType = file-int" << std::endl;

        std::ifstream file(input);
        std::string line;
        // Read one line at a time into the variable line:
        while(std::getline(file, line)) {
            std::vector<int> line_data;
            std::stringstream line_stream(line);
        
            int value;
            // Read an integer at a time from the line
            while(line_stream >> value) {
                // Add the integers from a line to a 1D array (vector)
                line_data.push_back(value);
            }
            PIMC_ASSERT(line_data.size()==NDIM);

            for (int i=0; i < NDIM; i++) {
                q[i] = (2.0*M_PI/path.boxPtr->side[i])*line_data[i];
            }
            qValues.push_back(q);
        }
    }
    if (constants()->wavevectorType() == "file_float") {
        std::cout << "wavevectorType = file-float" << std::endl;

        std::ifstream file(input);
        std::string line;
        // Read one line at a time into the variable line:
        while(std::getline(file, line)) {
            std::vector<int> line_data;
            std::stringstream line_stream(line);
        
            int value;
            // Read an integer at a time from the line
            while(line_stream >> value) {
                // Add the integers from a line to a 1D array (vector)
                line_data.push_back(value);
            }
            PIMC_ASSERT(line_data.size()==NDIM);

            for (int i=0; i < NDIM; i++) {
                q[i] = (2.0*M_PI/path.boxPtr->side[i])*line_data[i];
            }
            qValues.push_back(q);
        }
    }
    if (constants()->wavevectorType() == "help") {
        std::cout << "wavevectorType = help" << std::endl;
        std::cout << std::endl;
        std::cout << "The intermediate scattering function behavior is determined by the wavevector and wavevectorType command line arguments." << std::endl;
        std::cout << "Setting wavevectorType to `help` displays this message." << std::endl;
        std::cout << "Other available options are:" << std::endl;
        std::cout << "    int        - set wavevector to an `N*NDIM` space-separated list of integers `i` where the wavevector components are determined by `i*2*pi/L` for the corresponding simulation cell side `L`" << std::endl;
        std::cout << "    float      - set wavevector to an `N*NDIM` space-separated list of floating point numbers `x`, where sequential values modulo NDIM are the corresponding wavevector components" << std::endl;
        std::cout << "    max-int    - set wavevector to an `NDIM` space-separated list of integers `i` where the wavevector components are determined by all allowable wavevectors between `-i*2*pi/L` to `i*2*pi/L` for the corresponding simulation cell side `L`" << std::endl;
        std::cout << "    max-float  - set wavevector to an `NDIM` space-separated list of floating point numbers `x` where wavevector components are dermined for all allowable wavevectors with magnitudes less than the supplied wavevector" << std::endl;
        std::cout << "    file-int   - set wavevector to the path of a file containing any number of lines with `NDIM` space-separated integers `i` where the wavevector components are determined by `i*2*pi/L` for the corresponding simulation cell side `L`" << std::endl;
        std::cout << "    file-float - set wavevector to the path of a file containing any number of lines `NDIM` space-separated floating point numbers `x` where the wavevector components are determined by the supplied wavevector on each line" << std::endl;
        std::cout << std::endl;

        throw "Set argstring_type to: < int | float | max-int | max-float | file-int | file-float >";
    }
    if (constants()->wavevectorType() == "") {
        std::cout << "wavevectorType not set" << std::endl;
        throw "argstring_type not set (set to: < int | float | max-int | max-float | file-int | file-float | help >)";
    }
    delete[] cstr;

    // Write qValues to disk FIXME should be handled by communicator
=======
    /* getQVectors */
    getQVectors(qValues);

    /* // Write qValues to disk FIXME should be handled by communicator */
>>>>>>> 5513a451
    /* std::ofstream outFile((format("qValues-ssf-%s.dat") % constants()->id()).str()); */
    /* for (const auto &e : qValues){ */
    /*    outFile << e << "\n"; */
    /* } */
    /* outFile.flush(); */
    /* outFile.close(); */

    
    numq = qValues.size();
    qValues_dVec.resize(numq);
    for (int nq = 0; nq < numq; nq++) {
        qValues_dVec(nq) = qValues[nq];
    }

    /* Initialize the accumulator for the intermediate scattering function*/
    isf.resize(numq*(int(numTimeSlices/2) + 1));
    isf = 0.0;

    // Create multiple gpu streams
    stream_array.resize(MAX_GPU_STREAMS);
    for (int i = 0; i < MAX_GPU_STREAMS; i++) {
        #ifndef USE_CUDA
        HIP_ASSERT(hipStreamCreate(&stream_array(i)));
        #endif
        #ifdef USE_CUDA
        CUDA_ASSERT(cudaStreamCreate(&stream_array(i)));
        #endif
    }

    /* This is a diagonal estimator that gets its own file */
    initialize(numq*(int(numTimeSlices/2) + 1));

    /* the q-values */
    //header = str(format("#%15.6E") % qMag(0));
    //for (int n = 1; n < numq; n++)
    //    header.append(str(format("%16.6E") % qMag(n)));
    //header.append("\n");

    /* The imaginary time values */
    header = str(format("#%15d") % 0);
    for (unsigned int n = 1; n < isf.size(); n++) {
        header.append(str(format("%16d") % n));
    }
    /* utilize imaginary time translational symmetry */
    norm = 0.5;

    bytes_beads = NDIM*(1 + constants()->initialNumParticles())*sizeof(double);
    bytes_isf = isf.size()*sizeof(double);
    bytes_qvecs = NDIM*numq*sizeof(double);
    #ifndef USE_CUDA
        HIP_ASSERT(hipMalloc(&d_isf, bytes_isf)); // Allocate memory for isf on GPU
        HIP_ASSERT(hipMalloc(&d_qvecs, bytes_qvecs)); // Allocate memory for qvecs on GPU
        HIP_ASSERT(hipMemcpy( d_qvecs, qValues_dVec.data(), bytes_qvecs, hipMemcpyHostToDevice )); // Copy qvecs data to gpu
    #endif
    #ifdef USE_CUDA
        CUDA_ASSERT(cudaMalloc(&d_isf, bytes_isf)); // Allocate memory for isf on GPU
        CUDA_ASSERT(cudaMalloc(&d_qvecs, bytes_qvecs)); // Allocate memory for qvecs on GPU
        CUDA_ASSERT(cudaMemcpy( d_qvecs, qValues_dVec.data(), bytes_qvecs, cudaMemcpyHostToDevice )); // Copy qvecs data to gpu
    #endif
}

/*************************************************************************//**
 *  Destructor.
******************************************************************************/
IntermediateScatteringFunctionEstimatorGpu::~IntermediateScatteringFunctionEstimatorGpu() { 
    for (int i = 0; i < MAX_GPU_STREAMS; i++) {
        #ifndef USE_CUDA
            HIP_ASSERT(hipStreamDestroy(stream_array(i)));
        #endif
        #ifdef USE_CUDA
            CUDA_ASSERT(cudaStreamDestroy(stream_array(i)));
        #endif
    }
    isf.free();
    qValues_dVec.free();
    stream_array.free();

    // Release device memory
    #ifndef USE_CUDA
        HIP_ASSERT(hipFree(d_beads));
        HIP_ASSERT(hipFree(d_qvecs));
        HIP_ASSERT(hipFree(d_isf));
    #endif
    #ifdef USE_CUDA
        CUDA_ASSERT(cudaFree(d_beads));
        CUDA_ASSERT(cudaFree(d_qvecs));
        CUDA_ASSERT(cudaFree(d_isf));
    #endif
}

/*************************************************************************//**
 *  measure the intermediate scattering function for each value of the 
 *  imaginary time separation tau.
 *
 *  We only compute this for N > 1 due to the normalization.
******************************************************************************/
void IntermediateScatteringFunctionEstimatorGpu::accumulate() {
    int numParticles = path.getTrueNumParticles();
    int numTimeSlices = constants()->numTimeSlices();
    int number_of_beads = numParticles*numTimeSlices;
    //int number_of_connections = int(number_of_beads*(number_of_beads + 1)/2);

    double _inorm = 1.0/number_of_beads;

    auto beads_extent = path.get_beads_extent();
    int full_number_of_beads = beads_extent[0]*beads_extent[1];
    int full_numParticles = beads_extent[1];

    //Size, in bytes, of beads array
    size_t bytes_beads_new = NDIM*full_number_of_beads*sizeof(double);

    #ifndef USE_CUDA
        if (bytes_beads_new > bytes_beads) {
            bytes_beads = bytes_beads_new;
            HIP_ASSERT(hipFree(d_beads));
            HIP_ASSERT(hipMalloc(&d_beads, bytes_beads)); // Allocate memory for beads on GPU
        }
        HIP_ASSERT(hipMemcpy( d_beads, path.get_beads_data_pointer(), bytes_beads, hipMemcpyHostToDevice )); // Copy beads data to gpu
        HIP_ASSERT(hipMemset(d_isf, 0, bytes_isf)); // Set initial isf data to zero
    #endif
    #ifdef USE_CUDA
        if (bytes_beads_new > bytes_beads) {
            bytes_beads = bytes_beads_new;
            CUDA_ASSERT(cudaFree(d_beads));
            CUDA_ASSERT(cudaMalloc(&d_beads, bytes_beads)); // Allocate memory for beads on GPU
        }
        CUDA_ASSERT(cudaMemcpy( d_beads, path.get_beads_data_pointer(), bytes_beads, cudaMemcpyHostToDevice )); // Copy beads data to gpu
        CUDA_ASSERT(cudaMemset(d_isf, 0, bytes_isf)); // Set initial isf data to zero
    #endif

    int stream_idx;
    for (int nq = 0; nq < numq; nq++) {
        stream_idx = nq % MAX_GPU_STREAMS;
        #ifndef USE_CUDA
            gpu_isf_wrapper(stream_array(stream_idx), d_isf + (numTimeSlices/2 + 1)*nq, d_qvecs + NDIM*nq, d_beads, _inorm, numTimeSlices, numParticles, full_numParticles);
        #endif
        #ifdef USE_CUDA
            cuda_wrapper::gpu_isf_wrapper(stream_array(stream_idx), d_isf + (numTimeSlices/2 + 1)*nq, d_qvecs + NDIM*nq, d_beads, _inorm, numTimeSlices, numParticles, full_numParticles);
        #endif
    }
    #ifndef USE_CUDA
        HIP_ASSERT(hipDeviceSynchronize());
    #endif
    #ifdef USE_CUDA
        CUDA_ASSERT(cudaDeviceSynchronize());
    #endif

    //// Copy isf data back to host
    #ifndef USE_CUDA
        HIP_ASSERT(hipMemcpy(isf.data(), d_isf, bytes_isf, hipMemcpyDeviceToHost)); //Only copy up to beta/2 back to host
    #endif
    #ifdef USE_CUDA
        CUDA_ASSERT(cudaMemcpy(isf.data(), d_isf, bytes_isf, cudaMemcpyDeviceToHost)); //Only copy up to beta/2 back to host
    #endif

    estimator += isf;

}
#endif

// ---------------------------------------------------------------------------
// ---------------------------------------------------------------------------
// ELASTIC SCATTERING GPU ESTIMATOR CLASS ------------------------------------
// ---------------------------------------------------------------------------
// ---------------------------------------------------------------------------

/*************************************************************************//**
 *  Constructor.
 * 
 *  Measure the intermediate scattering function at wavevectors determined
 *  from the wavevector and wavevector_type command line arguments
******************************************************************************/
#ifdef GPU_BLOCK_SIZE
ElasticScatteringEstimatorGpu::ElasticScatteringEstimatorGpu(
        const Path &_path, ActionBase *_actionPtr, const MTRand &_random, 
        double _maxR, int _frequency, string _label) :
    EstimatorBase(_path,_actionPtr,_random,_maxR,_frequency,_label) {

    int numTimeSlices = constants()->numTimeSlices();

    dVec q;
    string input = constants()->wavevector();
    char * cstr = new char [input.length()+1];
    std::strcpy (cstr, input.c_str());
    char *token = strtok(cstr, " ");
    // parse wavevectorType to determine how to handle wavevector 
    if (constants()->wavevectorType() == "int") {
        std::cout << "wavevectorType = int" << std::endl;
        while(token) {
            int j = 0;
            for (int i=0; (i<NDIM) && token; i++) {
                q[i] = (2.0*M_PI/path.boxPtr->side[i])*std::atoi(token);
                token = strtok(NULL, " ");
                j = i;
            }
            if (j==(NDIM-1)){
                qValues.push_back(q);
            }
        }
    }

    if (constants()->wavevectorType() == "float") {
        std::cout << "wavevectorType = float" << std::endl;
        while(token) {
            int j = 0;
            for (int i=0; (i<NDIM) && token; i++){
                q[i] = std::atof(token);
                token = strtok(NULL, " ");
                j = i;
            }
            if (j==(NDIM-1)){
                qValues.push_back(q);
            }
        }
    }

    if (constants()->wavevectorType() == "max_int") {
        std::cout << "wavevectorType = max-int" << std::endl;
        iVec q_int;
        while(token) {
            for (int i=0; (i<NDIM) && token; i++) {
                q_int[i] = std::abs(std::atoi(token));
                token = strtok(NULL, " ");
            }
        }
        
        int _q_int[NDIM];
        int n_q = 1;
        for (int i = 0; i < NDIM; i++) {
            n_q *= 2*q_int[i] + 1;
            _q_int[i] = -q_int[i];
            q[i] = _q_int[i]*2.0*M_PI/path.boxPtr->side[i];
        }
        qValues.push_back(q);

        int pos = NDIM - 1;
        int count = 0;
        while (count < n_q - 1) {
            if (_q_int[pos] == q_int[pos]) {
                _q_int[pos] = -q_int[pos];
                pos -= 1;
            } else {
                _q_int[pos] += 1;
                for (int i = 0; i < NDIM; i++) {
                    q[i] = _q_int[i]*2.0*M_PI/path.boxPtr->side[i];
                }
                qValues.push_back(q);
                count += 1;
                pos = NDIM - 1; //increment the innermost loop
            }
        }
    }

    if (constants()->wavevectorType() == "max_float") {
        std::cout << "wavevectorType = max-float" << std::endl;
        iVec q_int;
        double q_mag_max = 0.0;
        double q_mag;
        while(token) {
            for (int i=0; (i<NDIM) && token; i++) {
                q_mag_max = std::atof(token);
                token = strtok(NULL, " ");
            }
        }
        
        int _q_int[NDIM];
        int n_q = 1;
        for (int i = 0; i < NDIM; i++) {
            q_int[i] = 1 + static_cast<int>(q_mag_max*path.boxPtr->side[i]/2.0/M_PI);
            n_q *= 2*q_int[i] + 1;
            _q_int[i] = -q_int[i];
            q[i] = _q_int[i]*2.0*M_PI/path.boxPtr->side[i];
        }
        q_mag = sqrt(dot(q,q));
        if (q_mag <= q_mag_max) {
            qValues.push_back(q);
        }

        int pos = NDIM - 1;
        int count = 0;
        while (count < n_q - 1) {
            if (_q_int[pos] == q_int[pos]) {
                _q_int[pos] = -q_int[pos];
                pos -= 1;
            } else {
                _q_int[pos] += 1;
                for (int i = 0; i < NDIM; i++) {
                    q[i] = _q_int[i]*2.0*M_PI/path.boxPtr->side[i];
                }
                q_mag = sqrt(dot(q,q));
                if (q_mag <= q_mag_max) {
                    qValues.push_back(q);
                }
                count += 1;
                pos = NDIM - 1; //increment the innermost loop
            }
        }
    }

    if (constants()->wavevectorType() == "file_int") {
        std::cout << "wavevectorType = file-int" << std::endl;

        std::ifstream file(input);
        std::string line;
        // Read one line at a time into the variable line:
        while(std::getline(file, line)) {
            std::vector<int> line_data;
            std::stringstream line_stream(line);
        
            int value;
            // Read an integer at a time from the line
            while(line_stream >> value) {
                // Add the integers from a line to a 1D array (vector)
                line_data.push_back(value);
            }
            PIMC_ASSERT(line_data.size()==NDIM);

            for (int i=0; i < NDIM; i++) {
                q[i] = (2.0*M_PI/path.boxPtr->side[i])*line_data[i];
            }
            qValues.push_back(q);
        }
    }
    if (constants()->wavevectorType() == "file_float") {
        std::cout << "wavevectorType = file-float" << std::endl;

        std::ifstream file(input);
        std::string line;
        // Read one line at a time into the variable line:
        while(std::getline(file, line)) {
            std::vector<int> line_data;
            std::stringstream line_stream(line);
        
            int value;
            // Read an integer at a time from the line
            while(line_stream >> value) {
                // Add the integers from a line to a 1D array (vector)
                line_data.push_back(value);
            }
            PIMC_ASSERT(line_data.size()==NDIM);

            for (int i=0; i < NDIM; i++) {
                q[i] = (2.0*M_PI/path.boxPtr->side[i])*line_data[i];
            }
            qValues.push_back(q);
        }
    }
    if (constants()->wavevectorType() == "help") {
        std::cout << "wavevectorType = help" << std::endl;
        std::cout << std::endl;
        std::cout << "The intermediate scattering function behavior is determined by the wavevector and wavevectorType command line arguments." << std::endl;
        std::cout << "Setting wavevectorType to `help` displays this message." << std::endl;
        std::cout << "Other available options are:" << std::endl;
        std::cout << "    int        - set wavevector to an `N*NDIM` space-separated list of integers `i` where the wavevector components are determined by `i*2*pi/L` for the corresponding simulation cell side `L`" << std::endl;
        std::cout << "    float      - set wavevector to an `N*NDIM` space-separated list of floating point numbers `x`, where sequential values modulo NDIM are the corresponding wavevector components" << std::endl;
        std::cout << "    max-int    - set wavevector to an `NDIM` space-separated list of integers `i` where the wavevector components are determined by all allowable wavevectors between `-i*2*pi/L` to `i*2*pi/L` for the corresponding simulation cell side `L`" << std::endl;
        std::cout << "    max-float  - set wavevector to an `NDIM` space-separated list of floating point numbers `x` where wavevector components are dermined for all allowable wavevectors with magnitudes less than the supplied wavevector" << std::endl;
        std::cout << "    file-int   - set wavevector to the path of a file containing any number of lines with `NDIM` space-separated integers `i` where the wavevector components are determined by `i*2*pi/L` for the corresponding simulation cell side `L`" << std::endl;
        std::cout << "    file-float - set wavevector to the path of a file containing any number of lines `NDIM` space-separated floating point numbers `x` where the wavevector components are determined by the supplied wavevector on each line" << std::endl;
        std::cout << std::endl;

        throw "Set argstring_type to: < int | float | max-int | max-float | file-int | file-float >";
    }
    if (constants()->wavevectorType() == "") {
        std::cout << "wavevectorType not set" << std::endl;
        throw "argstring_type not set (set to: < int | float | max-int | max-float | file-int | file-float | help >)";
    }
    delete[] cstr;

    // Write qValues to disk FIXME should be handled by communicator
    /* std::ofstream outFile((format("qValues-ssf-%s.dat") % constants()->id()).str()); */
    /* for (const auto &e : qValues){ */
    /*    outFile << e << "\n"; */
    /* } */
    /* outFile.flush(); */
    /* outFile.close(); */
    
    numq = qValues.size();
    qValues_dVec.resize(numq);
    for (int nq = 0; nq < numq; nq++) {
        qValues_dVec(nq) = qValues[nq];
    }

    /* Initialize the accumulator for the elastic scattering*/
    es.resize(numq);
    es = 0.0;

    // Create multiple gpu streams
    stream_array.resize(MAX_GPU_STREAMS);
    for (int i = 0; i < MAX_GPU_STREAMS; i++) {
        #ifndef USE_CUDA
        HIP_ASSERT(hipStreamCreate(&stream_array(i)));
        #endif
        #ifdef USE_CUDA
        CUDA_ASSERT(cudaStreamCreate(&stream_array(i)));
        #endif
    }

    /* This is a diagonal estimator that gets its own file */
    initialize(numq);

    /* the q-values */
    //header = str(format("#%15.6E") % qMag(0));
    //for (int n = 1; n < numq; n++)
    //    header.append(str(format("%16.6E") % qMag(n)));
    //header.append("\n");

    /* The imaginary time values */
    header = str(format("#%15d") % 0);
    for (unsigned int n = 1; n < es.size(); n++) {
        header.append(str(format("%16d") % n));
    }
    /* utilize imaginary time translational symmetry */
    norm = 0.5;

    bytes_beads = NDIM*(1 + constants()->initialNumParticles())*sizeof(double);
    bytes_es = es.size()*sizeof(double);
    bytes_qvecs = NDIM*numq*sizeof(double);
    #ifndef USE_CUDA
        HIP_ASSERT(hipMalloc(&d_es, bytes_es)); // Allocate memory for es on GPU
        HIP_ASSERT(hipMalloc(&d_qvecs, bytes_qvecs)); // Allocate memory for qvecs on GPU
        HIP_ASSERT(hipMemcpy( d_qvecs, qValues_dVec.data(), bytes_qvecs, hipMemcpyHostToDevice )); // Copy qvecs data to gpu
    #endif
    #ifdef USE_CUDA
        CUDA_ASSERT(cudaMalloc(&d_es, bytes_es)); // Allocate memory for es on GPU
        CUDA_ASSERT(cudaMalloc(&d_qvecs, bytes_qvecs)); // Allocate memory for qvecs on GPU
        CUDA_ASSERT(cudaMemcpy( d_qvecs, qValues_dVec.data(), bytes_qvecs, cudaMemcpyHostToDevice )); // Copy qvecs data to gpu
    #endif
}

/*************************************************************************//**
 *  Destructor.
******************************************************************************/
ElasticScatteringEstimatorGpu::~ElasticScatteringEstimatorGpu() { 
    for (int i = 0; i < MAX_GPU_STREAMS; i++) {
        #ifndef USE_CUDA
            HIP_ASSERT(hipStreamDestroy(stream_array(i)));
        #endif
        #ifdef USE_CUDA
            CUDA_ASSERT(cudaStreamDestroy(stream_array(i)));
        #endif
    }
    es.free();
    qValues_dVec.free();
    stream_array.free();

    // Release device memory
    #ifndef USE_CUDA
        HIP_ASSERT(hipFree(d_beads));
        HIP_ASSERT(hipFree(d_qvecs));
        HIP_ASSERT(hipFree(d_es));
    #endif
    #ifdef USE_CUDA
        CUDA_ASSERT(cudaFree(d_beads));
        CUDA_ASSERT(cudaFree(d_qvecs));
        CUDA_ASSERT(cudaFree(d_es));
    #endif
}

/*************************************************************************//**
 *  measure the elastic scattering for each wavevector 
 *
 *  We only compute this for N > 1 due to the normalization.
******************************************************************************/
void ElasticScatteringEstimatorGpu::accumulate() {
    int numParticles = path.getTrueNumParticles();
    int numTimeSlices = constants()->numTimeSlices();
    int number_of_beads = numParticles*numTimeSlices;
    //int number_of_connections = int(number_of_beads*(number_of_beads + 1)/2);

    double _inorm = 1.0/number_of_beads;

    auto beads_extent = path.get_beads_extent();
    int full_number_of_beads = beads_extent[0]*beads_extent[1];
    int full_numParticles = beads_extent[1];

    //Size, in bytes, of beads array
    size_t bytes_beads_new = NDIM*full_number_of_beads*sizeof(double);

    #ifndef USE_CUDA
        if (bytes_beads_new > bytes_beads) {
            bytes_beads = bytes_beads_new;
            HIP_ASSERT(hipFree(d_beads));
            HIP_ASSERT(hipMalloc(&d_beads, bytes_beads)); // Allocate memory for beads on GPU
        }
        HIP_ASSERT(hipMemcpy( d_beads, path.get_beads_data_pointer(), bytes_beads, hipMemcpyHostToDevice )); // Copy beads data to gpu
        HIP_ASSERT(hipMemset(d_es, 0, bytes_es)); // Set initial es data to zero
    #endif
    #ifdef USE_CUDA
        if (bytes_beads_new > bytes_beads) {
            bytes_beads = bytes_beads_new;
            CUDA_ASSERT(cudaFree(d_beads));
            CUDA_ASSERT(cudaMalloc(&d_beads, bytes_beads)); // Allocate memory for beads on GPU
        }
        CUDA_ASSERT(cudaMemcpy( d_beads, path.get_beads_data_pointer(), bytes_beads, cudaMemcpyHostToDevice )); // Copy beads data to gpu
        CUDA_ASSERT(cudaMemset(d_es, 0, bytes_es)); // Set initial es data to zero
    #endif

    int stream_idx;
    for (int nq = 0; nq < numq; nq++) {
        stream_idx = nq % MAX_GPU_STREAMS;
        #ifndef USE_CUDA
            gpu_es_wrapper(stream_array(stream_idx), d_es + nq, d_qvecs + NDIM*nq, d_beads, _inorm, numTimeSlices, numParticles, full_numParticles);
        #endif
        #ifdef USE_CUDA
            cuda_wrapper::gpu_es_wrapper(stream_array(stream_idx), d_es + nq, d_qvecs + NDIM*nq, d_beads, _inorm, numTimeSlices, numParticles, full_numParticles);
        #endif
    }
    #ifndef USE_CUDA
        HIP_ASSERT(hipDeviceSynchronize());
    #endif
    #ifdef USE_CUDA
        CUDA_ASSERT(cudaDeviceSynchronize());
    #endif

    //// Copy es data back to host
    #ifndef USE_CUDA
        HIP_ASSERT(hipMemcpy(es.data(), d_es, bytes_es, hipMemcpyDeviceToHost)); //Only copy up to beta/2 back to host
    #endif
    #ifdef USE_CUDA
        CUDA_ASSERT(cudaMemcpy(es.data(), d_es, bytes_es, cudaMemcpyDeviceToHost)); //Only copy up to beta/2 back to host
    #endif

    estimator += es;

}
#endif

// ---------------------------------------------------------------------------
// ---------------------------------------------------------------------------
// RADIAL DENSITY ESTIMATOR CLASS --------------------------------------------
// ---------------------------------------------------------------------------
// ---------------------------------------------------------------------------

/*************************************************************************//**
 *  Constructor.
 * 
 *  The radial density is binned into NRADSEP boxes.
******************************************************************************/
RadialDensityEstimator::RadialDensityEstimator (const Path &_path, 
        ActionBase *_actionPtr, const MTRand &_random, double _maxR, 
        int _frequency, string _label) : 
    EstimatorBase(_path,_actionPtr,_random,_maxR,_frequency,_label) 
{
    /* The spatial discretization */
    dR  = 0.5*path.boxPtr->side[0] / (1.0*NRADSEP);

    /* This is a diagonal estimator that gets its own file */
    initialize(NRADSEP);

    /* The header is the first line which contains the spatial separations */
    header = str(format("#%15.3E") % 0.0);
    for (int n = 1; n < NRADSEP; n++) 
        header.append(str(format("%16.3E") % ((n)*dR)));

    norm = 1.0 / (path.boxPtr->side[NDIM-1]*path.numTimeSlices);
    for (int n = 0; n < NRADSEP; n++) 
        norm(n) /= (M_PI*(2*n+1)*dR*dR);
}

/*************************************************************************//**
 *  Destructor.
******************************************************************************/
RadialDensityEstimator::~RadialDensityEstimator() { 
}

/*************************************************************************//**
 *  Accumulate a histogram of all particle distances from the axis.
******************************************************************************/
void RadialDensityEstimator::accumulate() {

    dVec pos;
    double rsq;
    beadLocator beadIndex;
    for (int slice = 0; slice < path.numTimeSlices; slice++) {
        for (int ptcl = 0; ptcl < path.numBeadsAtSlice(slice); ptcl++) {
            beadIndex = slice,ptcl;
            pos = path(beadIndex);
            rsq = 0.0;
            for (int i = 0; i < NDIM-1; i++)
                rsq += pos[i]*pos[i]; 
            int k = int(sqrt(rsq)/dR);
            if (k < NRADSEP)
                estimator(k) += 1.0;
        }
    }
}

//////////////////////////////////////////////////////////////////////////
//////////////////////////////////////////////////////////////////////////
// CYLINDER ESTIMATORS ///////////////////////////////////////////////////
//////////////////////////////////////////////////////////////////////////
//////////////////////////////////////////////////////////////////////////

/*************************************************************************//**
 * Determine if a position is inside the cutoff radius
******************************************************************************/
inline bool include(const dVec &r, double maxR) {
    return (r[0]*r[0] + r[1]*r[1] < maxR*maxR);
}

/*************************************************************************//**
 * Count the number of particles inside a given radius.
 *
 * Here we arbitrarily only count slice 0 particles.
******************************************************************************/
int num1DParticles(const Path &path, double maxR) {
    int tot = 0;
    dVec r;
    for (int ptcl = 0; ptcl < path.numBeadsAtSlice(0); ptcl++) {
        r = path(0,ptcl);
        if (include(path(0,ptcl),maxR))
            tot++;
    }
    return tot;
}

// ---------------------------------------------------------------------------
// ---------------------------------------------------------------------------
// CYLINDER ENERGY ESTIMATOR CLASS -------------------------------------------
// ---------------------------------------------------------------------------
// ---------------------------------------------------------------------------

/*************************************************************************//**
 *  Constructor.
 * 
 * We measure the total Kinetic, Potential and E-mu*N as well as the kinetic,
 * potential and total energy per particle.
******************************************************************************/
CylinderEnergyEstimator::CylinderEnergyEstimator (const Path &_path, 
        ActionBase *_actionPtr, const MTRand &_random, double _maxR, 
        int _frequency, string _label) : 
    EstimatorBase(_path,_actionPtr,_random,_maxR,_frequency,_label) 
{

    /* We compute three diagonal estimators, kinetic, potential and total energy
     * per particle */
    initialize(7);
    endLine = false;

    /* Set estimator header, we will always report the energy
     * first, hence the comment symbol*/
    header = str(format("#%15s%16s%16s%16s%16s%16s%16s") 
            % "K" % "V" % "E" % "E_mu" % "K/N" % "V/N" % "E/N");
}

/*************************************************************************//**
 *  Destructor.
******************************************************************************/
CylinderEnergyEstimator::~CylinderEnergyEstimator() { 
}

/*************************************************************************//**
 *  Accumluate the energy.
 *
 *  We use the thermodynamic estimator for the kinetic energy and the
 *  potential estimator for the potential energy. A possible shift is 
 *  made due to a tail correction.
******************************************************************************/
void CylinderEnergyEstimator::accumulate() {

    double totK = 0.0;
    double totV = 0.0;

    int numParticles  = num1DParticles(path,maxR);
    int numTimeSlices = path.numTimeSlices;

    /* The kinetic normalization factor */
    double kinNorm = constants()->fourLambdaTauInv() / (constants()->tau() * numTimeSlices);

    /* The classical contribution to the kinetic energy per particle 
     * including the chemical potential */
    double classicalKinetic = (0.5 * NDIM / constants()->tau()) * numParticles;

    /* We first calculate the kinetic energy.  Even though there
     * may be multiple mixing and swaps, it doesn't matter as we always
     * just advance one time step at a time, as taken care of through the
     * linking arrays.  This has been checked! */
    beadLocator beadIndex;
    dVec vel;
    for (int slice = 0; slice < numTimeSlices; slice++) {
        for (int ptcl = 0; ptcl < path.numBeadsAtSlice(slice); ptcl++) {
            beadIndex = slice,ptcl;
            if (include(path(beadIndex),maxR)) {
                vel = path.getVelocity(beadIndex);
                totK -= dot(vel,vel);
            }
        }
    }

    /* Normalize the accumulated link-action part */
    totK *= kinNorm;

    /* Now we compute the potential and kinetic energy.  We use an operator estimater
     * for V and the thermodynamic estimator for K */
    int eo;
    double t1 = 0.0;
    double t2 = 0.0;
    for (int slice = 0; slice < numTimeSlices; slice++) {
        eo = (slice % 2);
        t1 += actionPtr->derivPotentialActionLambda(slice,maxR);
        t2 += actionPtr->derivPotentialActionTau(slice,maxR);
        if (eo==0)
            totV  += actionPtr->potential(slice,maxR);
    }

    /* Normalize the action correction and the total potential*/
    t1 *= constants()->lambda()/(constants()->tau()*numTimeSlices);
    t2 /= 1.0*numTimeSlices;
    totV /= (0.5 * numTimeSlices);

    /* Perform all the normalizations and compute the individual energy terms */
    totK  += (classicalKinetic + t1);

    /* Now we accumulate the average total, kinetic and potential energy, 
     * as well as their values per particles, provided we have at least one
     * particle in the central region. */
    if (numParticles > 0) {
        estimator(0) += totK;
        estimator(1) += totV;
        estimator(2) += totK + totV;

        estimator(3) += totK + totV - constants()->mu()*numParticles;

        estimator(4) += totK/(1.0*numParticles);
        estimator(5) += totV/(1.0*numParticles);
        estimator(6) += (totK + totV)/(1.0*numParticles);
    }
}

// ---------------------------------------------------------------------------
// ---------------------------------------------------------------------------
// CYLINDER NUM PARTICLES ESTIMATOR CLASS ------------------------------------
// ---------------------------------------------------------------------------
// ---------------------------------------------------------------------------

/*************************************************************************//**
 *  Constructor.
 * 
 *  We measure the number of particles, (number of particles)^2 and the
 *  density of particles.
******************************************************************************/
CylinderNumberParticlesEstimator::CylinderNumberParticlesEstimator (const Path &_path, 
        ActionBase *_actionPtr, const MTRand &_random, double _maxR, 
        int _frequency, string _label) : 
    EstimatorBase(_path,_actionPtr,_random,_maxR,_frequency,_label) 
{
    /* We compute three diagonal estimators, the total number of particles,
     * total number of particles squared and density. */
    initialize(3);

    /* Set estimator header */
    header = str(format("%16s%16s%16s") % "N" % "N^2" % "density");
}

/*************************************************************************//**
 *  Destructor.
******************************************************************************/
CylinderNumberParticlesEstimator::~CylinderNumberParticlesEstimator() { 
}

/*************************************************************************//**
 * Accumulate the number of particles and density.
******************************************************************************/
void CylinderNumberParticlesEstimator::accumulate() {
    int numParticles = num1DParticles(path,maxR);
    estimator(0) += 1.0*numParticles;
    estimator(1) += 1.0*numParticles*numParticles;
    estimator(2) += 1.0*numParticles/(M_PI*maxR*maxR*path.boxPtr->side[NDIM-1]);
}

// ---------------------------------------------------------------------------
// ---------------------------------------------------------------------------
// CYLINDER NUMBER DISTRIBUTION ESTIMATOR CLASS ------------------------------
// ---------------------------------------------------------------------------
// ---------------------------------------------------------------------------

/*************************************************************************//**
 *  Constructor.
 * 
 *  The number of particles probability distribution is setup.  We allow 
 *  for particle fluctuations up to 50 particles away from the initial value
 *  specified.
******************************************************************************/
CylinderNumberDistributionEstimator::CylinderNumberDistributionEstimator 
    (const Path &_path, ActionBase *_actionPtr, const MTRand &_random, double _maxR, 
        int _frequency, string _label) : 
    EstimatorBase(_path,_actionPtr,_random,_maxR,_frequency,_label) 
{

    /* For now, we assume a maximum of 200 total particles. */
    maxNumParticles = 200;
    initialize(maxNumParticles);

    /* Set estimator header */
    header = str(format("#%15d") % 0);
    for (int n = 1; n < maxNumParticles; n++) 
        header.append(str(format("%16d") % n));
}

/*************************************************************************//**
 * Destructor.
******************************************************************************/
CylinderNumberDistributionEstimator::~CylinderNumberDistributionEstimator() { 
}

/*************************************************************************//**
 * Accumulate the number probability distribution
******************************************************************************/
void CylinderNumberDistributionEstimator::accumulate() {

    /* Get the correct particle Number index, and increment the corresponding bin */
    int index = num1DParticles(path,maxR);
    if (index >= 0 && index < maxNumParticles)
        estimator(index) += 1.0;
}

// ---------------------------------------------------------------------------
// ---------------------------------------------------------------------------
// CYLINDER LINEAR DENSITY ESTIMATOR CLASS -----------------------------------
// ---------------------------------------------------------------------------
// ---------------------------------------------------------------------------

/*************************************************************************//**
 *  Constructor.
 * 
 *  Setup a vector estimator which measures the linear density along the 
 *  pore axis.
******************************************************************************/
CylinderLinearDensityEstimator::CylinderLinearDensityEstimator
    (const Path &_path, ActionBase *_actionPtr, const MTRand &_random, double _maxR, 
        int _frequency, string _label) : 
    EstimatorBase(_path,_actionPtr,_random,_maxR,_frequency,_label) 
{
    /* The length of the cylinder */
    Lz = path.boxPtr->side[NDIM-1];

    /* The spatial discretization */
    dz = Lz / (1.0*NRADSEP);

    /* This is a diagonal estimator that gets its own file */
    initialize(NRADSEP);

    /* The header is the first line which contains the spatial positions */
    header = str(format("#%15.3E") % 0.0);
    for (int n = 1; n < NRADSEP; n++) 
        header.append(str(format("%16.3E") % (n*dz)));

    /* The normalization factor for the linear density*/
    norm = 1.0/(dz * constants()->numTimeSlices());
}

/*************************************************************************//**
 * Destructor.
******************************************************************************/
CylinderLinearDensityEstimator::~CylinderLinearDensityEstimator() { 
}

/*************************************************************************//**
 * Accumulate the linear density.
******************************************************************************/
void CylinderLinearDensityEstimator::accumulate() {

    dVec pos;
    beadLocator beadIndex;
    /* visit each bead */
    for (int slice = 0; slice < path.numTimeSlices; slice++) {
        for (int ptcl = 0; ptcl < path.numBeadsAtSlice(slice); ptcl++) {
            beadIndex = slice,ptcl;
            pos = path(beadIndex);

            /* If we are inside the cutoff cylinder, accumulate the density 
             * histogram */
            if (include(pos,maxR)) {
                int k = int((0.5*Lz + pos[NDIM-1])/dz);
                if (k < NRADSEP)
                    estimator(k) += 1.0;
            }
        }
    }
}

// ---------------------------------------------------------------------------
// ---------------------------------------------------------------------------
// CYLINDER SUPERFLUID FRACTION ESTIMATOR CLASS ------------------------------
// ---------------------------------------------------------------------------
// ---------------------------------------------------------------------------

/*************************************************************************//**
 *  Constructor
 * 
 *  Measure the superfluid fraction from the value of the winding number in
 *  all directions with periodic boundary conditions.  We also measure
 *  the individual values of the winding numbers and their probability
 *  distribution.
******************************************************************************/
CylinderSuperfluidFractionEstimator::CylinderSuperfluidFractionEstimator (const Path &_path, 
        ActionBase *_actionPtr, const MTRand &_random, double _maxR, 
        int _frequency, string _label) : 
    EstimatorBase(_path,_actionPtr,_random,_maxR,_frequency,_label) 
{

    windMax = 10;
    /* We compute a bunch of estimators here, the superfluid fraction, the winding
     * number in all possible dimensions, and the winding number histograms up to 
     * windMax windings. These are all diagonal estimators and we have our own
     * output file.*/
    initialize(4+2*windMax+1);

    /* Set estimator header */
    header = str(format("#%15s%16s%16s%16s") % "rho_s/rho" % "W^2(x)" % "W^2(y)" % "W^2(z)");
    for (int w = -windMax; w <= windMax; w++)
        header += str(format("%11sP(%+1d)") % " " % w);

    /* The pre-factor for the superfluid density is always the same */
    norm(0) = constants()->T() / (2.0 * sum(path.boxPtr->periodic) * constants()->lambda());
}

/*************************************************************************//**
 *  Destructor.
******************************************************************************/
CylinderSuperfluidFractionEstimator::~CylinderSuperfluidFractionEstimator() { 
}

/*************************************************************************//**
 *  Accumulate superfluid properties.
 *
 *  We measure the winding number W, as well as the W^2/N which is used to 
 *  compute the superfluid fraction.  The probability distribution of winding
 *  number fluctuations is also computed.
******************************************************************************/
void CylinderSuperfluidFractionEstimator::accumulate() {

    double locW2oN = 0.0;

    /* Sum up the winding number over all particles */
    dVec W,locW,vel;
    W = 0.0;
    locW = 0.0;

    /* The start bead for each world line, and the moving index */
    beadLocator startBead;
    beadLocator beadIndex;

    int numWorldlines = path.numBeadsAtSlice(0);

    /* We create a local vector, which determines whether or not we have
     * already included a bead at slice 0*/
    doBead.resize(numWorldlines);
    doBead = true;

    /* Needed to ensure an included world line */
    bool includeWorldline = true;

    /* We go through each particle/worldline */
    for (int n = 0; n < numWorldlines; n++) {

        /* The initial bead to be moved */
        startBead = 0,n;

        /* We make sure we don't try to touch the same worldline twice */
        if (doBead(n)) {

            /* Mark the beads as touched and increment the number of worldlines */
            beadIndex = startBead;

            /* Go through all worldlines, summing up the winding number */
            locW = 0.0;
            includeWorldline = true;
            do {

                /* We turn off any zero-slice beads we have touched */
                if (beadIndex[0]==0)
                    doBead(beadIndex[1]) = false;

                /* If the bead is inside our cutoff radius, include its winding */
                if (include(path(beadIndex),maxR)) {
                    vel = path.getVelocity(beadIndex);
                    locW += vel;
                }
                else
                    includeWorldline = false;

                beadIndex = path.next(beadIndex);
            } while (!all(beadIndex==startBead));

            if (includeWorldline)
                W += locW;

        } // doBead
    } // worldLine
                
    /* Scale by the periodicity of the boundary conditions */
    W *= path.boxPtr->periodic;

    /* Compute the locally scaled W^2/N */
    int numParticles = num1DParticles(path,maxR);
    if (numParticles > 0)
        locW2oN = dot(W,W)/(1.0*numParticles);
    else
        locW2oN = 0.0;

    /* The average winding number squared */
    estimator(0) += locW2oN;

    /* Scale by the length of the system in each dimension*/
    W *= path.boxPtr->sideInv;

    /* The individual winding numbers, we always store 3 values regardless
     * of the dimensionality to ensure output file consistency */
    int i;
    for (i = 0; i < NDIM; i++)
        estimator(1+i) += W[i]*W[i];
    for (int j = i; j < 3; j++)
        estimator(1+j) += 0.0;

    /* Calcluate the winding number probablity in the NDIM^th dimension */
    int n = 0;
    for (int p = -windMax; p <= windMax; p++) {
        if (abs(W[NDIM-1]-1.0*p) < 0.2)
            estimator(4+n) += 1.0;
        ++n;
    }
}


// ---------------------------------------------------------------------------
// ---------------------------------------------------------------------------
// CYLINDER ONE BODY DENSITY MATRIX ESTIMATOR CLASS --------------------------
// ---------------------------------------------------------------------------
// ---------------------------------------------------------------------------

/*************************************************************************//**
 *  Constructor.
 * 
 *  The one body density matrix estimator is initialized.  We measure NOBDMSEP
 *  positions, out to the maximum separation in the sample (which may depend
 *  on the type of simulation cell).
******************************************************************************/
CylinderOneBodyDensityMatrixEstimator::CylinderOneBodyDensityMatrixEstimator 
  (Path &_path, ActionBase *_actionPtr, const MTRand &_random, double _maxR, 
   int _frequency, string _label) : 
      EstimatorBase(_path,_actionPtr,_random,_maxR,_frequency,_label),
      lpath(_path)
{
    sqrt2LambdaTau = sqrt(2.0 * constants()->lambda() * constants()->tau());

    /* We chooose the maximum separation to be sqrt(NDIM)*L/2 */
    dR = 0.5*sqrt(sum(path.boxPtr->periodic))*path.boxPtr->side[NDIM-1] / (1.0*NOBDMSEP);

    /* This is an off-diagonal estimator that gets its own file */
    initialize(NOBDMSEP);
    diagonal = false;

    /* The header is the first line which contains the spatial separations */
    header = str(format("#%15.3E") % 0.0);
    for (int n = 1; n < NOBDMSEP; n++) 
        header.append(str(format("%16.3E") % (n*dR)));

    numReps = 10;
    norm = 1.0 / (1.0*numReps);
}

/*************************************************************************//**
 *  Destructor.
******************************************************************************/
CylinderOneBodyDensityMatrixEstimator::~CylinderOneBodyDensityMatrixEstimator() { 
}

/*************************************************************************//**
 *  Sample the OBDM.
 * 
 *  We overload the sample method for the one body density matrix as we
 *  only want to measure when the gap is not too large, otherwise we will be
 *  dominated by tiny close probabilities.
******************************************************************************/
void CylinderOneBodyDensityMatrixEstimator::sample() {
    numSampled++;
    if ( frequency && 
         ((numSampled % frequency) == 0) && 
         (path.worm.isConfigDiagonal == diagonal) &&
         (path.worm.gap > 0) && (path.worm.gap <= constants()->Mbar())  &&
         ( (lpath.worm.tail[0] % 2) == 0) ) {
        
        /* We only attempt the partial-close if both the head and tail
         * are within the include region. */
        if ( include(path(path.worm.head),maxR) && include(path(path.worm.tail),maxR) ) {
            totNumAccumulated++;
            numAccumulated++;
            accumulate();
        }
    }
}

/*************************************************************************//**
 *  Return a dimensionally dependent random vector of length r.  
 *
 *  If we are in 3D in a cylinder geometry, we only shift in the z-direction.
 *  @param r The length of the random vector
 *  @return a random NDIM-vector of length r
******************************************************************************/
inline dVec CylinderOneBodyDensityMatrixEstimator::getRandomVector(const double r) {
    dVec rVec;
    rVec = 0.0;
    if (random.rand() < 0.5)
        rVec[NDIM-1] = r;
    else
        rVec[NDIM-1] = -r;

    return rVec;
}

/*************************************************************************//**
 * Returns a new staging position which will exactly sample the kinetic
 * action. 
 *
 * @param neighborIndex The index of the bead to be updated's neighbor
 * @param endIndex The index of the final bead in the stage
 * @param stageLength The length of the stage
 * @param k The position along the stage
 * @return A NDIM-vector which holds a new random position.
******************************************************************************/
dVec CylinderOneBodyDensityMatrixEstimator::newStagingPosition(const beadLocator &neighborIndex, 
        const beadLocator &endIndex, const int stageLength, const int k) {

    /* The rescaled value of lambda used for staging */
    double f1 = 1.0 * (stageLength - k - 1);
    double f2 = 1.0 / (1.0*(stageLength - k));
    double sqrtLambdaKTau = sqrt2LambdaTau * sqrt(f1 * f2);

    /* We find the new 'midpoint' position which exactly samples the kinetic 
     * density matrix */
    neighborPos = lpath(neighborIndex);
    newRanPos = lpath(endIndex) - neighborPos;
    lpath.boxPtr->putInBC(newRanPos);
    newRanPos *= f2;
    newRanPos += neighborPos;

    /* This is the random kick around that midpoint */
    for (int i = 0; i < NDIM; i++)
        newRanPos[i] = random.randNorm(newRanPos[i],sqrtLambdaKTau);

    lpath.boxPtr->putInside(newRanPos);

    return newRanPos;
}

/*************************************************************************//**
 *  Accumulate the OBDM.
 * 
 *  We perform a fake close move, where the head of the worm is advanced to
 *  a position a distance 'r' away from the tail but at the same time slice.
 *  The probability of excepting such a move is equal (up to normalization)
 *  to the one body density matrix.
******************************************************************************/
void CylinderOneBodyDensityMatrixEstimator::accumulate() {

    oldTailPos = lpath(lpath.worm.tail);
    oldAction = actionPtr->potentialAction(lpath.worm.tail);

    /* We make a list of all the beads involved in the move, adding them
     * as we go. */
    beadLocator beadIndex;
    beadIndex = lpath.worm.head;
    dVec pos;
    pos = 0.0;
    for (int k = 0; k < (lpath.worm.gap-1); k++) 
        beadIndex = lpath.addNextBead(beadIndex,pos);

    /* Perform the final connection to the tail*/
    lpath.next(beadIndex) = lpath.worm.tail;
    lpath.prev(lpath.worm.tail) = beadIndex;

    for (int p = 0; p < numReps; p++) {

        /* Now we loop through all possible separations, evaluating the potential
         * action */
        for (int n = 0; n < NOBDMSEP; n++) {

            newAction = 0.0;
            ++numAttempted;

            /* Assign the new displaced tail position */
            newTailPos = oldTailPos + getRandomVector(n*dR);
            lpath.boxPtr->putInside(newTailPos);
            lpath.updateBead(lpath.worm.tail,newTailPos);

            /* Compute the free particle density matrix */
            rho0Norm = actionPtr->rho0(lpath.worm.head,lpath.worm.tail,lpath.worm.gap);

            /* action shift coming from a finite chemical potential */
            double muShift = lpath.worm.gap*constants()->mu()*constants()->tau();

            /* Starting from the head, we generate new positions for the beads via
             * staging, and accumulate the potential action */
            beadIndex = lpath.worm.head;
            int k = 0;
            do {
                if (!all(beadIndex==lpath.worm.head) && !all(beadIndex==lpath.worm.tail)) {
                    lpath.updateBead(beadIndex,
                            newStagingPosition(path.prev(beadIndex),lpath.worm.tail,lpath.worm.gap,k));
                    ++k;
                }

                newAction += actionPtr->potentialAction(beadIndex);

                beadIndex = lpath.next(beadIndex);
            } while (!all(beadIndex==lpath.next(lpath.worm.tail)));

            double expAction = exp(-newAction + oldAction + muShift);
            estimator(n) += rho0Norm*expAction;

            /* Record the probability of accepting the move */
            if (random.randExc() < expAction)
                ++numAccepted;

        } // end for n

    } // end for k

    /* Now we must undo any damge we have caused by reverting the tail to its previous position,
     * and turning off all intermediate beads */
    lpath.updateBead(lpath.worm.tail,oldTailPos);

    /* Delete all the beads that were added. */
    beadIndex = lpath.next(lpath.worm.head);
    while (!all(beadIndex==lpath.worm.tail)) {
        beadIndex = lpath.delBeadGetNext(beadIndex);
    }
    lpath.next(lpath.worm.head) = XXX;
    lpath.prev(lpath.worm.tail) = XXX;
}

// ---------------------------------------------------------------------------
// ---------------------------------------------------------------------------
// CYLINDER PAIR CORRELATION ESTIMATOR CLASS ---------------------------------
// ---------------------------------------------------------------------------
// ---------------------------------------------------------------------------

/*************************************************************************//**
 *  Constructor.
 * 
 *  For the pair correlation function, we measure NPCFSEP positions to get
 *  high enough data density to observe possible osscilations.  The normalization
 *  depends on dimension.
******************************************************************************/
CylinderPairCorrelationEstimator::CylinderPairCorrelationEstimator (const Path &_path, 
        ActionBase *_actionPtr, const MTRand &_random, double _maxR, 
        int _frequency, string _label) : 
    EstimatorBase(_path,_actionPtr,_random,_maxR,_frequency,_label) 
{
    /* The spatial discretization */
    dR = 0.5*sqrt(sum(path.boxPtr->periodic))*path.boxPtr->side[NDIM-1] / (1.0*NPCFSEP);

    /* This is a diagonal estimator that gets its own file */
    initialize(NPCFSEP);

    /* The header is the first line which contains the spatial separations */
    header = str(format("#%15.3E") % 0.0);
    for (int n = 1; n < NPCFSEP; n++) 
        header.append(str(format("%16.3E") % ((n)*dR)));

    /* The normalization factor for the pair correlation function */
    norm = 0.5*path.boxPtr->side[NDIM-1] / dR;
}

/*************************************************************************//**
 *  Destructor.
******************************************************************************/
CylinderPairCorrelationEstimator::~CylinderPairCorrelationEstimator() { 
}

/*************************************************************************//**
 *  We simply update the local value of the esitimator with the value from
 *  our potential reference.  
 *
 *  We only compute this for N1D > 1.
******************************************************************************/
void CylinderPairCorrelationEstimator::accumulate() {
    int N1D = num1DParticles(path,maxR);
    if (N1D > 1) {
        double lnorm = 1.0*sum(actionPtr->cylSepHist);
        lnorm /= 1.0*(N1D-1)/(1.0*N1D);
        estimator += 1.0*actionPtr->cylSepHist / (1.0*lnorm);
    }
}

/**************************************************************************//**
 *  Sample the estimator.
 * 
 *  Here we overload the cylinder pair correlation function estimator, as
 *  we only measure when we have some relevant particle separations.
******************************************************************************/
void CylinderPairCorrelationEstimator::sample() {
    numSampled++;

    if (baseSample() && (sum(actionPtr->cylSepHist) > 0)) {
        totNumAccumulated++;
        numAccumulated++;
        accumulate();
    }
}

// ---------------------------------------------------------------------------
// ---------------------------------------------------------------------------
// CYLINDER LINEAR POTENTIAL ESTIMATOR CLASS ---------------------------------
// ---------------------------------------------------------------------------
// ---------------------------------------------------------------------------

/*************************************************************************//**
 *  Constructor.
 * 
 *  We compute the effective potential V(z) felt by a fictitious particle
 *  located along the axis of the cylinder (r=0).
******************************************************************************/
CylinderLinearPotentialEstimator::CylinderLinearPotentialEstimator (const Path &_path, 
        ActionBase *_actionPtr, const MTRand &_random, double _maxR, 
        int _frequency, string _label) : 
    EstimatorBase(_path,_actionPtr,_random,_maxR,_frequency,_label) 
{
    /* The length of the cylinder */
    Lz = path.boxPtr->side[NDIM-1];

    /* The spatial discretization */
    dz = Lz / (1.0*NRADSEP);

    /* This is a diagonal estimator that gets its own file */
    initialize(NRADSEP);

    /* The header is the first line which contains the spatial separations */
    header = str(format("#%15.3E") % 0.0);
    for (int n = 1; n < NRADSEP; n++) 
        header.append(str(format("%16.3E") % ((n)*dz)));
}

/*************************************************************************//**
 *  Destructor.
******************************************************************************/
CylinderLinearPotentialEstimator::~CylinderLinearPotentialEstimator() { 
}

/*************************************************************************//**
 *  We determine what the effective potential along the axis of the pore.
******************************************************************************/
void CylinderLinearPotentialEstimator::accumulate1() {

    double totV = 0.0;
    dVec r1,r2;         // The two bead positions
    r1 = 0.0;

    dVec sep;           // The bead separation
    beadLocator bead2;  // The bead locator

    /* sample all positions along the pore */
    for (int n = 0; n < NRADSEP; n++) {

        r1[NDIM-1] = -0.5*Lz + n*dz;

        /* Get the external potential */
        totV = 0.0;

        /* We only take slice 0 */
        bead2[0] = 0;

        /* Sum over particles at slice 0 */
        for (bead2[1] = 0; bead2[1] < path.numBeadsAtSlice(bead2[0]); bead2[1]++) {

            r2 = path(bead2);
            if (!include(r2,maxR)) {
                sep = r2 - r1;
                path.boxPtr->putInBC(sep);
                totV += actionPtr->interactionPtr->V(sep);
            } // bead2 is inside  maxR
        } // bead2

        /* Add the constant piece from the external potential */
        totV += actionPtr->externalPtr->V(r1);

        estimator(n) += totV;
    } // n
}

/*************************************************************************//**
 *  We determine what the effective potential along the axis of the pore.
 *
 *  This method creates a spatially resolved histogram of the total potential
 *  felt by partices in the inner core, removing any self-interactions inside
 *  the cut-off radius.
******************************************************************************/
void CylinderLinearPotentialEstimator::accumulate() {

    double totV = 0.0;
    dVec r1,r2;         // The two bead positions

    dVec sep;           // The bead separation
    beadLocator bead1,bead2;  // The bead locators

    for (int slice = 0; slice < path.numTimeSlices; slice++) {
        bead1[0] = slice;

        for (bead1[1] = 0; bead1[1] < path.numBeadsAtSlice(slice); bead1[1]++) {

            /* Location of bead 1 */
            r1 = path(bead1);

            /* If we are inside the cutoff cylinder, accumulate the potential */
            if (include(r1,maxR)) {

                totV = 0.0;

                /* Sum over particles */
                bead2[0] = slice;

                for (bead2[1] = 0; bead2[1] < path.numBeadsAtSlice(bead2[0]); bead2[1]++) {

                    r2 = path(bead2);

                    /* Make sure r2 is not inside the central core */
                    if (!include(r2,maxR)) {
                        sep = r2 - r1;
                        path.boxPtr->putInBC(sep);
                        totV += actionPtr->interactionPtr->V(sep);
                    } // bead2 is not inside the core
                } //bead2

                /* Add the contribution of the external potential energy */
                totV += actionPtr->externalPtr->V(r1);

                /* determine the z-index of bead 1 */
                int k = int((0.5*Lz + r1[NDIM-1])/dz);
                if (k < NRADSEP) {
                    estimator(k) += totV; // /constants()->numTimeSlices();
                    norm(k) += 1.0;
                }

            } // bead1 is inside the core

        } // bead1

    } // slice
}

// ---------------------------------------------------------------------------
// ---------------------------------------------------------------------------
// CYLINDER RADIAL POTENTIAL ESTIMATOR CLASS ---------------------------------
// ---------------------------------------------------------------------------
// ---------------------------------------------------------------------------

/*************************************************************************//**
 *  Constructor.
 * 
 *  We compute the effective radial potential by averaging the interaction + 
 *  external potential felt by the central chain of particles.
******************************************************************************/
CylinderRadialPotentialEstimator::CylinderRadialPotentialEstimator (const Path &_path, 
        ActionBase *_actionPtr, const MTRand &_random, double _maxR, int _frequency, string _label) : 
    EstimatorBase(_path,_actionPtr,_random,_maxR,_frequency,_label) 
{
    /* The spatial discretization */
    dR  = 0.5*path.boxPtr->side[0] / (1.0*NRADSEP);

    /* This is a diagonal estimator that gets its own file */
    initialize(NRADSEP);
    radPot.resize(NRADSEP);

    /* The header is the first line which contains the spatial separations */
    header = str(format("#%15.3E") % 0.0);
    for (int n = 1; n < NRADSEP; n++) 
        header.append(str(format("%16.3E") % ((n)*dR)));
}

/*************************************************************************//**
 *  Destructor.
******************************************************************************/
CylinderRadialPotentialEstimator::~CylinderRadialPotentialEstimator() { 
}

/*************************************************************************//**
 *  We determine what the effective radial potential is inside the cutoff 
 *  distance.
******************************************************************************/
void CylinderRadialPotentialEstimator::accumulate() {

    double totV = 0.0;
    dVec r1,r2;         // The two bead positions
    dVec sep;           // The bead separation

    beadLocator bead2;  // The bead locator

    /* Choose a random position */
    for (int n = 0; n < NRADSEP; n++) {

        totV = 0.0;

        double theta = 2.0*M_PI*random.rand();
        r1[0] = n*dR*cos(theta);
        r1[1] = n*dR*sin(theta);
        r1[2] = path.boxPtr->side[2]*(-0.5 + random.randExc());

        /* We sum up the external and interaction energy over all slices*/
        for (int slice = 0; slice < path.numTimeSlices; slice++) {
            bead2[0] = slice;

            int numParticles = path.numBeadsAtSlice(slice);

            /* Sum over particles */
            for (bead2[1] = 0; bead2[1] < numParticles; bead2[1]++) {

                r2 = path(bead2);
                if (!include(r2,maxR)) {
                    sep = r2 - r1;
                    path.boxPtr->putInBC(sep);
                    totV += actionPtr->interactionPtr->V(sep);
                } // bead2 is outside maxR
            } // bead2
        } // slice

        totV /= 1.0*path.numTimeSlices;
        totV += actionPtr->externalPtr->V(r1);

        estimator(n) += totV;
    } // n
}

/*************************************************************************//**
 *  We compute the total potential for all particles inside the cutoff as a
 *  function of their position.
 *
 *  We only compute this for N > 1.
******************************************************************************/
void CylinderRadialPotentialEstimator::accumulate1() {

    double totV = 0.0;
    dVec r1,r2;         // The two bead positions
    dVec sep;           // The bead separation
    double rad1,rad2;   // The two bead radii
    int nR;             // The bin number

    beadLocator bead1,bead2;    // The bead locators
    bool found1,found2;         // Are the beads in the central chain
    found1 = found2 = false;
    radPot = 0.0;
    int numFound1 = 0;

    /* We sum up the external and interaction energy over all slices*/
    for (int slice = 0; slice < path.numTimeSlices; slice++) {
        bead1[0] = bead2[0] = slice;

        int numParticles = path.numBeadsAtSlice(slice);

        /* Sum over particles */
        for (bead1[1] = 0; bead1[1] < numParticles; bead1[1]++) {

            r1 = path(bead1);
            rad1   = r1[0]*r1[0] + r1[1]*r1[1];
            found1 = (rad1 < maxR*maxR);

            /* If the first particle is in the central chain, looks for its
             * interacting partners */
            if (found1) {
                totV = actionPtr->externalPtr->V(r1);
                numFound1 ++;

                /* We don't have to worry about double counting here, as
                 * we never allow two particles in the central chain to 
                 * interact */
                for (bead2[1] = 0; bead2[1] < numParticles; bead2[1]++) {

                    r2 = path(bead2);
                    rad2   = r2[0]*r2[0] + r2[1]*r2[1];
                    found2 = (rad2 < maxR*maxR);

                    /* Only accumulate the energy if bead1 is in the central
                     * chain while bead2 is not */
                    if (!found2) {
                        sep = path.getSeparation(bead2,bead1);
                        totV += actionPtr->interactionPtr->V(sep);
                    } // !found2
                } // bead2
                
                nR = int(sqrt(rad1)/dR);
                if (nR < NRADSEP)
                    radPot(nR) += totV;
            } // found1
        } // bead1
    } // slice

    radPot /= (1.0*numFound1);
    estimator += radPot;
}

// ---------------------------------------------------------------------------
// ---------------------------------------------------------------------------
// CYLINDER STATIC STRUCTURE FACTOR ESTIMATOR CLASS --------------------------
// ---------------------------------------------------------------------------
// ---------------------------------------------------------------------------

/*************************************************************************//**
 *  Constructor.
 * 
 *  Compute the static structure factor for a fixed set of q vector magnitude.
******************************************************************************/
CylinderStaticStructureFactorEstimator::CylinderStaticStructureFactorEstimator(
        const Path &_path, ActionBase *_actionPtr, const MTRand &_random, 
        double _maxR, int _frequency, string _label) :
    EstimatorBase(_path,_actionPtr,_random,_maxR,_frequency,_label) 
{
    /* The maximum q-vector magnitude to consider (hard-coded for now) */
    double qMax = 4.0; // 1/Å

    /* We choose dq from the smallest possible q-vector, set by PBC */
    double dq = 2.0*M_PI/path.boxPtr->side[NDIM-1];
    
    /* Get the desired q-vectors */
    int numq = 0;
    q = getQVectors2(dq,qMax,numq,"line");

    /* Determine how many q-vector magnitudes  we have */
    numq = q.size();

    /* Initialize the accumulator intermediate scattering function*/
    sf.resize(numq);
    sf = 0.0;

    /* This is a diagonal estimator that gets its own file */
    initialize(numq);

    /* The magnitude of q */
    header = str(format("#%15.6E") % 0.0);
    for (int nq = 1; nq < numq; nq++)  {
        double qMag = sqrt(blitz::dot(q[nq][0],q[nq][0]));
        header.append(str(format("%16.6E") % (qMag)));
    }

    /* Utilize imaginary time translational symmetry */
    norm = 1.0/constants()->numTimeSlices();

    /* Normalize by the number of q-vecs (except when there are none) */
    for (int nq = 0; nq < numq; nq++) {
        if (q[nq].size() > 0)
            norm(nq) /= q[nq].size();
    }

}

/*************************************************************************//**
 *  Destructor.
******************************************************************************/
CylinderStaticStructureFactorEstimator::~CylinderStaticStructureFactorEstimator() { 
    sf.free();
}

/*************************************************************************//**
 *  Measure the static structure factor for each value for each q-magnitude
******************************************************************************/
void CylinderStaticStructureFactorEstimator::accumulate() {

    int numParticles = num1DParticles(path,maxR);
    int numTimeSlices = constants()->numTimeSlices();

    beadLocator bead1,bead2;  // The bead locator
    sf = 0.0; // initialize

    /* q-magnitudes */
    for (auto [nq,cq] : enumerate(q)) {

        /* q-vectors with a fixed q-magnitude*/
        for (const auto &cqvec : cq) {
    
            /* Average over all time slices */
            for (bead1[0] = 0; bead1[0] < numTimeSlices; bead1[0]++) {

                /* This is an equal imaginary time estimator */
                bead2[0] = bead1[0];

                for (bead1[1] = 0; bead1[1] < path.numBeadsAtSlice(bead1[0]); bead1[1]++) {

                    if (include(path(bead1),maxR)) {
                        /* The bead1 = bead2 part */
                        sf(nq) += 1.0;

                        for (bead2[1] = bead1[1]+1; bead2[1] < path.numBeadsAtSlice(bead2[0]); bead2[1]++) {

                            if (include(path(bead2),maxR)) {
                                sf(nq) += 2*cos(dot(path.getSeparation(bead1,bead2),cqvec));
                            } //include bead2

                        } // bead2[1]
                    } //include bead1
                } // bead1[1]
            } //bead1[0]

        } // q-vectors
    } // q-magnitudes

    estimator += sf/numParticles; 
}

/**************************************************************************//**
 *  Sample the estimator.
 * 
 *  Here we overload the cylinder static structure factor estimator, as
 *  we only measure when we have some relevant particle separations.
******************************************************************************/
void CylinderStaticStructureFactorEstimator::sample() {
    numSampled++;

    if ( baseSample() && (num1DParticles(path,maxR)> 0) ) {
        totNumAccumulated++;
        numAccumulated++;
        accumulate();
    }
}


// ~~~~~~~~~~~~~~~~~~~~~~~~~~~~~~~~~~~~~~~~~~~~~~~~~~~~~~~~~~~~~~~~~~~~~~~~//
// BEGIN PIGS ESTIMATORS ~~~~~~~~~~~~~~~~~~~~~~~~~~~~~~~~~~~~~~~~~~~~~~~~~~//
// ~~~~~~~~~~~~~~~~~~~~~~~~~~~~~~~~~~~~~~~~~~~~~~~~~~~~~~~~~~~~~~~~~~~~~~~~//

// ---------------------------------------------------------------------------
// ---------------------------------------------------------------------------
// POTENTIAL ENERGY ESTIMATOR CLASS ------------------------------------------
// ---------------------------------------------------------------------------
// ---------------------------------------------------------------------------

/*************************************************************************//**
 *  Constructor.
 * 
 *  Setup the potential energy estimator.  We measure it on every other time slice.
******************************************************************************/
PotentialEnergyEstimator::PotentialEnergyEstimator (const Path &_path, 
        ActionBase *_actionPtr, const MTRand &_random, double _maxR, 
        int _frequency, string _label) :
    EstimatorBase(_path,_actionPtr,_random,_maxR,_frequency,_label) 
{
    /* We measure on every other time slice */
    initialize( (constants()->numTimeSlices()-1)/2 +1);

    /* Set estimator header */
    header = str(format("#%15f") % 0.0 );
    for (int n = 2; n < constants()->numTimeSlices(); n+=2)
        header.append(str(format("%16f") % (n*constants()->tau()) ));
}

/*************************************************************************//**
 * Destructor.
******************************************************************************/
PotentialEnergyEstimator::~PotentialEnergyEstimator() { 
    // empty destructor
}

/*************************************************************************//**
 * Accumulate the potential energy
******************************************************************************/
void PotentialEnergyEstimator::accumulate() {

    /* The total tail correction */
    double tailV = (1.0*path.getTrueNumParticles()*path.getTrueNumParticles()
                    /path.boxPtr->volume)*actionPtr->interactionPtr->tailV;
    
    /* We use a simple operator estimator for V. */
    for (int slice = 0; slice <= path.numTimeSlices; slice+=2)
        estimator(slice/2) += sum(actionPtr->potential(slice)) + tailV;
}

// ---------------------------------------------------------------------------
// ---------------------------------------------------------------------------
// KINETIC ENERGY ESTIMATOR CLASS ----------------------------------------------
// ---------------------------------------------------------------------------
// ---------------------------------------------------------------------------

/*************************************************************************//**
 *  Constructor.
 *
 *  Setup the kinetic energy estimator.  We measure it on every other time slice.
 ******************************************************************************/
KineticEnergyEstimator::KineticEnergyEstimator (const Path &_path, 
        ActionBase *_actionPtr, const MTRand &_random, double _maxR, 
        int _frequency, string _label) :
    EstimatorBase(_path,_actionPtr,_random,_maxR,_frequency,_label) 
{
    
    /* We measure on every other time slice */
    initialize( (constants()->numTimeSlices()-1)/2 );
    
    /* Set estimator header */
    header = str(format("#%15f") % constants()->tau());
    for (int n = 2; n < (constants()->numTimeSlices()-1); n+=2)
        header.append(str(format("%16f") % ((n+1)*constants()->tau()) ));
}

/*************************************************************************//**
* Destructor.
******************************************************************************/
KineticEnergyEstimator::~KineticEnergyEstimator() {
    // empty destructor
}

/*************************************************************************//**
* Accumulate the potential energy
******************************************************************************/
void KineticEnergyEstimator::accumulate() {
    
    int numTimeSlices = constants()->numTimeSlices();
    int numParticles  = path.getTrueNumParticles();
    
    /* The kinetic normalization factor */
    double kinNorm = constants()->fourLambdaTauInv() / (constants()->tau()*2.0);
    
    /* The classical contribution to the kinetic energy per particle
     * including the chemical potential */
    double classicalKinetic = (0.5 * NDIM / constants()->tau()) * numParticles;
    
    beadLocator beadIndex;
    dVec vel,pos;
    for (int slice = 0; slice < (numTimeSlices-1); slice+=2) {
        double K = 0.0;
        for (int eo = 0; eo < 2; eo++){
            for (int ptcl = 0; ptcl < path.numBeadsAtSlice(slice+eo); ptcl++) {
                beadIndex = slice+eo,ptcl;
                vel = path.getVelocity(beadIndex);
                K -= dot(vel,vel);
            }
        }
        /* Normalize the accumulated link-action part */
        K *= kinNorm;
        
        /* Copmute the correction to the accumulated link-action part */
        double t1 = 0.0;
        for (int eo = 0; eo < 2; eo++){
            t1 += actionPtr->derivPotentialActionLambda(slice+eo);
        }

        t1 *= constants()->lambda()/(2.0*constants()->tau());
        
        /* Perform all the normalizations and compute the individual energy terms */
        K  += (classicalKinetic + t1);
        
        estimator(slice/2) += K;
    }
}

// ---------------------------------------------------------------------------
// ---------------------------------------------------------------------------
// TOTAL ENERGY ESTIMATOR CLASS ----------------------------------------------
// ---------------------------------------------------------------------------
// ---------------------------------------------------------------------------

/*************************************************************************//**
*  Constructor.
*
*  Setup the total energy estimator.  We measure it on every time slice.
******************************************************************************/
TotalEnergyEstimator::TotalEnergyEstimator (const Path &_path, 
        ActionBase *_actionPtr, const MTRand &_random, double _maxR, 
        int _frequency, string _label) :
    EstimatorBase(_path,_actionPtr,_random,_maxR,_frequency,_label) 
{
    
    /* We measure on every other time slice */
    initialize( (constants()->numTimeSlices()-1) );
    
    /* Set estimator header */
    header = str(format("#%15f") % constants()->tau());
    for (int n = 1; n < (constants()->numTimeSlices()-1); n++)
        header.append(str(format("%16f") % (n*constants()->tau()) ));
}

/*************************************************************************//**
* Destructor.
******************************************************************************/
TotalEnergyEstimator::~TotalEnergyEstimator() {
    // empty destructor
}


/*************************************************************************//**
* Accumulate the total energy
******************************************************************************/
void TotalEnergyEstimator::accumulate() {
    
    int numTimeSlices = constants()->numTimeSlices();
    int numParticles  = path.getTrueNumParticles();
    
    /* The kinetic normalization factor */
    double kinNorm = constants()->fourLambdaTauInv() / (constants()->tau());
    
    /* The classical contribution to the kinetic energy per particle
     * including the chemical potential */
    double classicalKinetic = (0.5 * NDIM / constants()->tau()) * numParticles;
    
    beadLocator beadIndex;
    dVec vel,pos;
    for (int slice = 0; slice < (numTimeSlices-1); slice++) {
        double K = 0.0;
        for (int ptcl = 0; ptcl < path.numBeadsAtSlice(slice); ptcl++) {
            beadIndex = slice,ptcl;
            vel = path.getVelocity(beadIndex);
            K -= dot(vel,vel);
        }
        /* Normalize the accumulated link-action part */
        K *= kinNorm;
        
        /* Perform all the normalizations and compute the individual energy terms */
        K  += (classicalKinetic);
        
        double dUdtau = actionPtr->derivPotentialActionTau(slice);
        estimator(slice) += K+dUdtau;
    }
}


// ---------------------------------------------------------------------------
// ---------------------------------------------------------------------------
// THERMODYNAMIC POTENTIAL ENERGY ESTIMATOR CLASS ----------------------------------------------
// ---------------------------------------------------------------------------
// ---------------------------------------------------------------------------

/*************************************************************************//**
*  Constructor.
*
*  Setup the total energy estimator.  We measure it on every time slice.
******************************************************************************/
ThermoPotentialEnergyEstimator::ThermoPotentialEnergyEstimator  (const Path &_path, 
        ActionBase *_actionPtr, const MTRand &_random, double _maxR, 
        int _frequency, string _label):
    EstimatorBase(_path,_actionPtr,_random,_maxR,_frequency,_label) 
{
    
    /* We measure on every other time slice */
    initialize( (constants()->numTimeSlices()-1) );
    
    /* Set estimator header */
    header = str(format("#%15f") % constants()->tau());
    for (int n = 1; n < (constants()->numTimeSlices()-1); n++)
        header.append(str(format("%16f") % (n*constants()->tau()) ));
}

/*************************************************************************//**
* Destructor.
******************************************************************************/
ThermoPotentialEnergyEstimator::~ThermoPotentialEnergyEstimator() {
    // empty destructor
}

/*************************************************************************//**
* Accumulate the total energy
******************************************************************************/
void ThermoPotentialEnergyEstimator::accumulate() {
    
    int numTimeSlices = constants()->numTimeSlices();
    
    for (int slice = 0; slice < (numTimeSlices-1); slice++) {        
        double dUdtau = actionPtr->derivPotentialActionTau(slice);
        double dUdlam = actionPtr->derivPotentialActionLambda(slice);
        estimator(slice) += dUdtau - (constants()->lambda()/constants()->tau())*dUdlam;
    }
}

// ---------------------------------------------------------------------------
// ---------------------------------------------------------------------------
// POSITION ESTIMATOR CLASS --------------------------------------------------
// ---------------------------------------------------------------------------
// ---------------------------------------------------------------------------

/*************************************************************************//**
 *  Constructor.
 * 
 *  Setup the potential energy estimator.  We measure it on each time slice.
******************************************************************************/
PositionEstimator::PositionEstimator (const Path &_path, 
        ActionBase *_actionPtr, const MTRand &_random, double _maxR, 
        int _frequency, string _label) :
    EstimatorBase(_path,_actionPtr,_random,_maxR,_frequency,_label) 
{

    /* We measure on each time slice */
    initialize(constants()->numTimeSlices());

    /* Set estimator header */
    header = str(format("#%15d") % 0);
    for (int n = 1; n < constants()->numTimeSlices(); n++) 
        header.append(str(format("%16d") % n));
}

/*************************************************************************//**
 * Destructor.
******************************************************************************/
PositionEstimator::~PositionEstimator() { 
    // empty destructor
}

/*************************************************************************//**
 * Accumulate the potential energy
******************************************************************************/
void PositionEstimator::accumulate() {

    /* We use a simple operator estimator for V. */
    beadLocator beadIndex;
    double x;
    for (beadIndex[0] = 0; beadIndex[0] < path.numTimeSlices; ++beadIndex[0]) {
        x = 0.0;
        for (beadIndex[1] = 0; beadIndex[1] <
                path.numBeadsAtSlice(beadIndex[0]); ++beadIndex[1]) 
            x += path(beadIndex)[0];
        estimator(beadIndex[0]) += x;
    }
}

// ---------------------------------------------------------------------------
// ---------------------------------------------------------------------------
// PARTICLE RESOLVED POSITION ESTIMATOR CLASS --------------------------------------------------
// ---------------------------------------------------------------------------
// ---------------------------------------------------------------------------

/*************************************************************************//**
*  Constructor.
*
*  Setup the potential energy estimator.  We measure it on each time slice.
******************************************************************************/
ParticleResolvedPositionEstimator::ParticleResolvedPositionEstimator(const Path &_path, 
        ActionBase *_actionPtr, const MTRand &_random, double _maxR, 
        int _frequency, string _label)  :
    EstimatorBase(_path,_actionPtr,_random,_maxR,_frequency,_label) 
{
    
    /* We measure on each time slice */
    initialize(constants()->initialNumParticles()*2);
    
    /* Set estimator header */
    header = str(format("#%15d") % 0);
    header.append(str(format("%16d") % 0));
    for (int n = 1; n < constants()->initialNumParticles(); n++){
        header.append(str(format("%16d") % n));
        header.append(str(format("%16d") % n));
    }
}

/*************************************************************************//**
* Destructor.
******************************************************************************/
ParticleResolvedPositionEstimator::~ParticleResolvedPositionEstimator() {
    // empty destructor
}

/*************************************************************************//**
* Accumulate the particle resolved positions
******************************************************************************/
void ParticleResolvedPositionEstimator::accumulate() {
    
    /* We use a simple operator estimator for V. */
    beadLocator beadIndex;
    double x;
    
    beadIndex[0] = (path.numTimeSlices-1)/2;
    for (beadIndex[1] = 0; beadIndex[1] <path.numBeadsAtSlice(beadIndex[0]);
         ++beadIndex[1]){
        x = path(beadIndex)[0];
        if ( beadIndex[1] < constants()->initialNumParticles()){
            estimator(beadIndex[1]*2) += x;
            estimator(beadIndex[1]*2+1) += x*x;
        }
    }
}


// ---------------------------------------------------------------------------
// ---------------------------------------------------------------------------
// PARTICLE CORRELATION ESTIMATOR CLASS --------------------------------------------------
// ---------------------------------------------------------------------------
// ---------------------------------------------------------------------------

/*************************************************************************//**
*  Constructor.
*
*  Setup the potential energy estimator.  We measure it on each time slice.
******************************************************************************/
ParticleCorrelationEstimator::ParticleCorrelationEstimator (const Path &_path, 
        ActionBase *_actionPtr, const MTRand &_random, double _maxR, 
        int _frequency, string _label) :
    EstimatorBase(_path,_actionPtr,_random,_maxR,_frequency,_label) 
{
    
    /* We measure on each time slice */
    initialize(constants()->initialNumParticles()-1);
    
    /* Set estimator header */
    header = str(format("#%15d") % 1);
    for (int n = 2; n < constants()->initialNumParticles(); n++)
        header.append(str(format("%16d") % n));
}

/*************************************************************************//**
* Destructor.
******************************************************************************/
ParticleCorrelationEstimator::~ParticleCorrelationEstimator() {
    // empty destructor
}

/*************************************************************************//**
* Accumulate the particle resolved positions
******************************************************************************/
void ParticleCorrelationEstimator::accumulate() {
    
    /* We use a simple operator estimator for V. */
    beadLocator beadIndex0,beadIndex;
    
    beadIndex0[0] = (path.numTimeSlices-1)/2;
    beadIndex[0] = beadIndex0[0];
    dVec r;
    r = 0.0;
    
    beadIndex0[1]=0;
    for (beadIndex[1] = 1; beadIndex[1] <path.numBeadsAtSlice(beadIndex[0]);
         ++beadIndex[1]){
        if ( beadIndex[1] < constants()->initialNumParticles()) {
            r = path.getSeparation(beadIndex0,beadIndex);
            estimator(beadIndex[1]-1) += dot(r,r);
        }
    }
}



// ---------------------------------------------------------------------------
// ---------------------------------------------------------------------------
// Velocity ESTIMATOR CLASS --------------------------------------------------
// ---------------------------------------------------------------------------
// ---------------------------------------------------------------------------

/*************************************************************************//**
*  Constructor.
*
*  Setup the velocity estimator.  We measure it on each time slice.
******************************************************************************/
VelocityEstimator::VelocityEstimator (const Path &_path, 
        ActionBase *_actionPtr, const MTRand &_random, double _maxR, 
        int _frequency, string _label) :
    EstimatorBase(_path,_actionPtr,_random,_maxR,_frequency,_label) 
{
    
    /* We measure on each time slice */
    initialize(constants()->numTimeSlices()-1);
    
    /* Set estimator header */
    header = str(format("#%15d") % 0);
    for (int n = 1; n < constants()->numTimeSlices()-1; n++)
        header.append(str(format("%16d") % n));
}

/*************************************************************************//**
* Destructor.
******************************************************************************/
VelocityEstimator::~VelocityEstimator() {
    // empty destructor
}

/*************************************************************************//**
* Accumulate the velocity                                                                            
* ******************************************************************************/
void VelocityEstimator::accumulate() {
    
    beadLocator beadIndex;
    dVec vel;
    
    beadIndex[1] = 0;
    for (beadIndex[0] = 0; beadIndex[0] < (path.numTimeSlices-1); ++beadIndex[0]) {
        if ( (path.breakSlice > 0) && (beadIndex[0] == path.breakSlice)
                                    &&( all(path.next(beadIndex)==XXX) ) ){
            beadLocator nextBead = beadIndex;
            nextBead[0]++;
            vel = path.getSeparation(beadIndex,nextBead);
        }else
            vel = path.getVelocity(beadIndex);
        estimator(beadIndex[0]) += sqrt(dot(vel,vel));
    }
}


// ---------------------------------------------------------------------------
// ---------------------------------------------------------------------------
// SubregionOccupation ESTIMATOR CLASS ---------------------------------------
// ---------------------------------------------------------------------------
// ---------------------------------------------------------------------------

/*************************************************************************//**
*  Constructor.
*
*  Setup the velocity estimator.  We measure it on each time slice.
******************************************************************************/
SubregionOccupationEstimator::SubregionOccupationEstimator (const Path &_path, 
        ActionBase *_actionPtr, const MTRand &_random, double _maxR, 
        int _frequency, string _label) :
    EstimatorBase(_path,_actionPtr,_random,_maxR,_frequency,_label) 
{
    
    /* We measure on each time slice */
    initialize(3);
    
    /* Set estimator header */
    header = str(format("#%15s") % "Z");
    header.append(str(format("%16s") % "pA"));
    header.append(str(format("%16s") % "pB"));
}

/*************************************************************************//**
* Destructor.
******************************************************************************/
SubregionOccupationEstimator::~SubregionOccupationEstimator() {
    // empty destructor
}

/*************************************************************************//**
* Accumulate the velocity
* ******************************************************************************/
void SubregionOccupationEstimator::accumulate() {
    
    beadLocator midLIndex, midRIndex;
    double rho0Mid,Z,pA,pB;
    
    midLIndex[0] = path.breakSlice;
    midRIndex[0] = path.breakSlice+1;
    midLIndex[1] = 0;
    midRIndex[1] = 0;
    
    Z = 0.0;
    if( path.inSubregionA(midRIndex) ){
        rho0Mid = actionPtr->rho0(midLIndex,midRIndex,1);
        Z = rho0Mid;
        pA = rho0Mid;
        pB = 0.0;
    }else if( path.inSubregionB(midRIndex) ){
        Z = 1.0;
        pA = 0.0;
        pB = 1.0;
    }else{
        Z = 0.0;
        pA = 0.0;
        pB = 0.0;
        cout << "Error!! Invalid configuration for SubregionOccupatoin!!" << endl;
    }
    
    estimator(0) += Z;
    estimator(1) += pA;
    estimator(2) += pB;
}



// ---------------------------------------------------------------------------
// ---------------------------------------------------------------------------
// ONE BODY DENSITY MATRIX ESTIMATOR CLASS -----------------------------------
// ---------------------------------------------------------------------------
// ---------------------------------------------------------------------------

/*************************************************************************//**
 *  Constructor.
 *
 *  The one body density matrix estimator is initialized.  We measure NOBDMSEP
 *  positions, out to the maximum separation in the sample (which may depend
 *  on the type of simulation cell).
******************************************************************************/
PIGSOneBodyDensityMatrixEstimator::PIGSOneBodyDensityMatrixEstimator (Path &_path,
        ActionBase *_actionPtr, const MTRand &_random, double _maxR, 
        int _frequency, string _label) :
    EstimatorBase(_path,_actionPtr,_random,_maxR,_frequency,_label),
    lpath(_path)
{

    sqrt2LambdaTau = sqrt(2.0 * constants()->lambda() * constants()->tau());

    /* We chooose the maximum separation to be sqrt(NDIM)*min(L)/2 */
    dR = 0.5*sqrt(sum(path.boxPtr->periodic))*(blitz::min(path.boxPtr->side)) / (1.0*NOBDMSEP);

    /* This is an off-diagonal estimator*/
    initialize(NOBDMSEP);
    diagonal = false;

    /* The header is the first line which contains the spatial separations */
    header = str(format("#%15.3E") % 0.0);
    for (int n = 1; n < NOBDMSEP; n++)
        header.append(str(format("%16.3E") % (n*dR)));

    numReps = 5;
    norm = 1.0 / (1.0*numReps);
}

/*************************************************************************//**
 *  Destructor.
******************************************************************************/
PIGSOneBodyDensityMatrixEstimator::~PIGSOneBodyDensityMatrixEstimator() {
}

/*************************************************************************//**
 *  Sample the OBDM.
 *
 *  We overload the sample method for the one body density matrix as we
 *  only want to measure when the gap is not too large, otherwise we will be
 *  dominated by tiny close probabilities.
******************************************************************************/
void PIGSOneBodyDensityMatrixEstimator::sample() {
    numSampled++;
    if ( frequency &&
         ((numSampled % frequency) == 0)
         //  && (path.worm.isConfigDiagonal == diagonal) &&
         //(path.worm.gap > 0) && (path.worm.gap <= constants()->Mbar())  &&
         //(actionPtr->eFactor[(lpath.worm.tail[0] % 2)] < EPS)
       ){

        /* If we are canonical, we want the closed configuration to be close
         * to our ideal one */
        if ( (!canonical) ||
             (abs(path.worm.getNumBeadsOn()+path.worm.gap-numBeads0) <= 2) ) {
            totNumAccumulated++;
            numAccumulated++;
            accumulate();
        }
    }
}

/*************************************************************************//**
 *  Return a dimensionally dependent random vector of length r.
 *  @see https://mathworld.wolfram.com/SpherePointPicking.html
 *  @see http://extremelearning.com.au/how-to-generate-uniformly-random-points-on-n-spheres-and-n-balls/
 *
 *  If we are in 3D in a cylinder geometry, we only shift in the z-direction.
 *  @param r The length of the random vector
 *  @return a random NDIM-vector of length r
******************************************************************************/
inline dVec PIGSOneBodyDensityMatrixEstimator::getRandomVector(const double r) {
    dVec rVec;
    rVec = 0.0;
#if NDIM==1
    if (random.rand() < 0.5)
        rVec = r;
    else
        rVec = -r;
#elif NDIM==2
    double theta = 2.0*M_PI*random.rand();
    rVec[0] = r*cos(theta);
    rVec[1] = r*sin(theta);
#elif NDIM==3
    if (lpath.boxPtr->name == "Prism") {
        double theta = 2.0*M_PI*random.rand();
        double phi   = acos(2*random.rand() - 1.0);
        rVec[0] = r*sin(theta)*cos(phi);
        rVec[1] = r*sin(theta)*sin(phi);
        rVec[2] = r*cos(phi);
    }
    else {
        if (random.rand() < 0.5)
            rVec[NDIM-1] = r;
        else
            rVec[NDIM-1] = -r;
    }
#endif
    return rVec;
}

/*************************************************************************//**
 * Accumulate the OBDM.
 *
 * We perform a fake close move, where the head of the worm is advanced to
 * a position a distance 'r' away from the tail but at the same time slice.
 * The probability of excepting such a move is equal (up to normalization)
 * to the one body density matrix.
*****************************************************************************/
void PIGSOneBodyDensityMatrixEstimator::accumulate() {
   
   beadLocator beadIndexL,beadIndexR;
   beadIndexL[0] = lpath.breakSlice;
   beadIndexL[1] = path.brokenWorldlinesL.front();
   beadIndexR[0] = lpath.breakSlice+1;
   beadIndexR[1] = path.brokenWorldlinesR.front();

   oldTailPos = lpath(beadIndexR);
   //oldAction = actionPtr->potentialAction(beadIndexR);

   dVec pos;
   pos = 0.0;

   /* Connection the broken beads*/
   //lpath.next(beadIndexL) = beadIndexR;
   //lpath.prev(beadIndexR) = beadIndexL;

    //for (int p = 0; p < numReps; p++) {

        /* Now we loop through all possible separations, evaluating the potential
         * action */
        for (int n = 0; n < NOBDMSEP; n++) {

            newAction = 0.0;
            ++numAttempted;

            /* Assign the new displaced tail position */
            newTailPos = oldTailPos + getRandomVector(n*dR);
            lpath.boxPtr->putInside(newTailPos);
            lpath.updateBead(beadIndexR,newTailPos);

            /* Compute the free particle density matrix */
            
            /* CMH: Need to sample winding sector for general dimension here */
            //double rho0 = actionPtr->rho01D(beadIndexL,beadIndexR,1);
            
            double rho0 = 1.0;

            /* action shift coming from a finite chemical potential */
            //double muShift = lpath.worm.gap*constants()->mu()*constants()->tau();

            /* Copmute the potential the potential action */
            newAction += actionPtr->potentialAction(beadIndexR);

            //double expAction = exp(-newAction + oldAction + muShift);
            double expAction = exp(-0.5*newAction + 0.5*oldAction);
            //double expAction = exp(-newAction);

            estimator(n) += rho0*expAction;

            /* Record the probability of accepting the move */
            if (random.randExc() < rho0*expAction)
                ++numAccepted;

        } // end for n

    //} // end for k

    /* Now we must undo any damge we have caused by reverting the tail to its previous position*/
    lpath.updateBead(beadIndexR,oldTailPos);
    //lpath.next(beadIndexL) = XXX;
    //lpath.prev(beadIndexR) = XXX;
}

/*************************************************************************//**
 *  For the one body density matrix estimator, we would like to output
 *  the acceptance information for the accumulate trial move.
******************************************************************************/
void PIGSOneBodyDensityMatrixEstimator::outputFooter() {

    (*outFilePtr) << format("# accepted: %16.8E attempted: %16.8E ratio: %16.4E\n")
        % (1.0*numAccepted) % (1.0*numAttempted) % (1.0*numAccepted/(1.0*numAttempted));
}


// ---------------------------------------------------------------------------
// ---------------------------------------------------------------------------
// DOUBLED ESTIMATOR BASE CLASS ----------------------------------------------------
// ---------------------------------------------------------------------------
// ---------------------------------------------------------------------------

/*************************************************************************//**
*  Constructor.
******************************************************************************/
DoubledEstimator::DoubledEstimator (const Path &_path, const Path &_path2,
        ActionBase *_actionPtr, ActionBase* _actionPtr2, const MTRand &_random, double _maxR, 
        int _frequency, string _label) :
    EstimatorBase(_path,_actionPtr,_random,_maxR,_frequency,_label), path2(_path2) 
{
}

/*************************************************************************//**
*  Destructor.
******************************************************************************/
DoubledEstimator::~DoubledEstimator() {
}


// ---------------------------------------------------------------------------
// ---------------------------------------------------------------------------
// Swap Estimator Class ----------------------------------------------------
// ---------------------------------------------------------------------------
// ---------------------------------------------------------------------------

/*************************************************************************//**
*  Constructor.
******************************************************************************/
SwapEstimator::SwapEstimator (Path &_path, Path &_path2, ActionBase *_actionPtr, 
        ActionBase *_actionPtr2, const MTRand &_random, double _maxR, 
        int _frequency, string _label) :
DoubledEstimator(_path,_path2,_actionPtr,_actionPtr2,_random,_maxR,_frequency,_label), 
    lpath(_path),lpath2(_path2),
    actionPtr(_actionPtr), 
    actionPtr2(_actionPtr2) 
{
    
    /* Set estimator header */
    header = str(format("#%15s%16s%16s") % "Z" % "S" % "ZS");
    initialize(3);
}

/*************************************************************************//**
*  Destructor.
******************************************************************************/
SwapEstimator::~SwapEstimator() {
}

/*************************************************************************//**
* Accumulate the swap estimator for open paths.
******************************************************************************/
void SwapEstimator::accumulate() {
    if (lpath.breakSlice > 0)
        accumulateOpen();
    else
        accumulateClosed();
}

/*************************************************************************//**
* Accumulate the swap estimator for open paths.
******************************************************************************/
void SwapEstimator::accumulateOpen() {
    
    double S,Z; // Swap and normalization
    
    beadLocator beadIndexL,beadIndexR,beadIndexL2,beadIndexR2;
    beadIndexL[0] = lpath.breakSlice;
    beadIndexR[0] = lpath.breakSlice+1;
    beadIndexL2[0] = lpath2.breakSlice;
    beadIndexR2[0] = lpath2.breakSlice+1;
    
    /* Old tail positions & potential actions */
    vector<dVec> oldTailPos(lpath.brokenWorldlinesR.size());
    vector<dVec> oldTailPos2(lpath2.brokenWorldlinesR.size());

    for( uint32 i=0; i<lpath.brokenWorldlinesR.size();i++){
        beadIndexR[1] = lpath.brokenWorldlinesR[i];
        oldTailPos[i] = lpath(beadIndexR);
    }
    for( uint32 i=0; i<lpath2.brokenWorldlinesR.size();i++){
        beadIndexR2[1] = lpath2.brokenWorldlinesR[i];
        oldTailPos2[i] = lpath2(beadIndexR2);
    }
    
    /* Compute direct propagator for Z */
    double oldPotAction,oldPotAction2;
    double rho0Dir, rho0Dir2;
    
    /* Compute direct potential actions for both paths */
    /* loop over broken beads */
    oldPotAction = 0.0;
    for( uint32 i=0; i<lpath.brokenWorldlinesR.size();i++){
        beadIndexR[1] = lpath.brokenWorldlinesR[i];
        oldPotAction += actionPtr->potentialAction(beadIndexR);
    }
    oldPotAction2 = 0.0;
    for( uint32 i=0; i<lpath2.brokenWorldlinesR.size();i++){
        beadIndexR2[1] = lpath2.brokenWorldlinesR[i];
        oldPotAction2 += actionPtr2->potentialAction(beadIndexR2);
    }
    
    
    /* Initialize permuation vector */
    vector<int> permutation(lpath.brokenWorldlinesR.size());
    int Nperm = 0;
    double rho0perm;
    for( uint32 i=0; i<permutation.size(); i++)
        permutation[i] = i;
    
    /* Compute direct free particle density matricies for both paths */
    if ( lpath.brokenWorldlinesL.size() == 0){
        rho0Dir = 1.0;
    }else{
        rho0Dir = 0.0;
        /* sum over permutations */
        do {
            /* sum over broken worldlines */
            rho0perm = 1.0;
            for( uint32 i=0; i<permutation.size(); i++){
                beadIndexL[1] = lpath.brokenWorldlinesL[i];
                beadIndexR[1] = lpath.brokenWorldlinesR[permutation[i]];
                rho0perm *= actionPtr->rho0(beadIndexL,beadIndexR,1);
            }
            rho0Dir += rho0perm;
            Nperm++;
        } while (next_permutation(permutation.begin(),permutation.end()));
        rho0Dir *= 1.0/((double)Nperm);
    }
    
    /* Re-initialize permuation vector */
    permutation.resize(lpath2.brokenWorldlinesR.size());
    for( uint32 i=0; i<permutation.size(); i++)
        permutation[i] = i;
    Nperm = 0;
    if ( lpath2.brokenWorldlinesL.size() == 0){
        rho0Dir2 = 1.0;
    }else{
        rho0Dir2 = 0.0;
        /* sum over permutations */
        do {
            /* sum over broken worldlines */
            rho0perm = 1.0;
            for( uint32 i=0; i<permutation.size(); i++){
                beadIndexL2[1] = lpath2.brokenWorldlinesL[i];
                beadIndexR2[1] = lpath2.brokenWorldlinesR[permutation[i]];
                rho0perm *= actionPtr2->rho0(beadIndexL2,beadIndexR2,1);
            }
            rho0Dir2 += rho0perm;
            Nperm++;
        } while (next_permutation(permutation.begin(),permutation.end()));
        rho0Dir2 *= 1.0/((double)Nperm);
    }
    
    /* Compute the swapped propagator for S */
   
    if( (lpath.brokenWorldlinesR.size() == lpath2.brokenWorldlinesR.size()) ){
        
        if ( lpath.brokenWorldlinesR.size() == 0){
            S = 1.0;
            Z = 1.0;
        }else{
            /* Swap the tail positions */
            for( uint32 i=0; i<oldTailPos2.size(); i++){
                beadIndexR[1] = lpath.brokenWorldlinesR[i];
                lpath.updateBead(beadIndexR,oldTailPos2[i]);
            }
            for( uint32 i=0; i<oldTailPos.size(); i++){
                beadIndexR2[1] = lpath2.brokenWorldlinesR[i];
                lpath2.updateBead(beadIndexR2,oldTailPos[i]);
            }
            
            /* Compute the swapped free particle density matrix */
            /* Re-initialize permuation vector */
            for( uint32 i=0; i<permutation.size(); i++)
                permutation[i] = i;
            Nperm = 0;
            double rho0Swap = 0.0;
            /* sum over permutations */
            do {
                /* sum over broken worldlines */
                rho0perm = 1.0;
                for( uint32 i=0; i<permutation.size(); i++){
                    beadIndexL[1] = lpath.brokenWorldlinesL[i];
                    beadIndexR[1] = lpath.brokenWorldlinesR[permutation[i]];
                    rho0perm *= actionPtr->rho0(beadIndexL,beadIndexR,1);
                }
                rho0Swap += rho0perm;
                Nperm++;
            } while (next_permutation(permutation.begin(),permutation.end()));
            rho0Swap*= 1.0/((double)Nperm);
            
            /* Re-initialize permuation vector */
            for( uint32 i=0; i<permutation.size(); i++)
                permutation[i] = i;
            Nperm = 0;
            double rho0Swap2 = 0.0;
            /* sum over permutations */
            do {
                /* sum over broken worldlines */
                rho0perm = 1.0;
                for( uint32 i=0; i<permutation.size(); i++){
                    beadIndexL2[1] = lpath2.brokenWorldlinesL[i];
                    beadIndexR2[1] = lpath2.brokenWorldlinesR[permutation[i]];
                    rho0perm *= actionPtr2->rho0(beadIndexL2,beadIndexR2,1);
                }
                rho0Swap2 += rho0perm;
                Nperm++;
            } while (next_permutation(permutation.begin(),permutation.end()));
            rho0Swap2*= 1.0/((double)Nperm);

            /* Compute the potential the potential action */
            /* Compute direct potential actions for both paths */
            /* loop over broken beads */
            double newPotAction = 0.0;
            for( uint32 i=0; i<lpath.brokenWorldlinesR.size();i++){
                beadIndexR[1] = lpath.brokenWorldlinesR[i];
                newPotAction += actionPtr->potentialAction(beadIndexR);
            }
            double newPotAction2 = 0.0;
            for( uint32 i=0; i<lpath2.brokenWorldlinesR.size();i++){
                beadIndexR2[1] = lpath2.brokenWorldlinesR[i];
                newPotAction2 += actionPtr2->potentialAction(beadIndexR2);
            }

            /* Now we must undo any damge we have caused by reverting the tail to its previous position*/
            for( uint32 i=0; i<oldTailPos.size(); i++){
                beadIndexR[1] = lpath.brokenWorldlinesR[i];
                lpath.updateBead(beadIndexR,oldTailPos[i]);
            }
            for( uint32 i=0; i<oldTailPos2.size(); i++){
                beadIndexR2[1] = lpath2.brokenWorldlinesR[i];
                lpath2.updateBead(beadIndexR2,oldTailPos2[i]);
            }
            S = rho0Swap*rho0Swap2*exp(-(0.5)*(newPotAction+newPotAction2)+(0.5)*(oldPotAction+oldPotAction2));
            Z = rho0Dir*rho0Dir2;
        }
    }else{
        S = 0.0;
        Z = rho0Dir*rho0Dir2;
    }
    
    /* In the normalization factor we must account for the factor of 1/2 in the 
       open path weight */
    //Z = rho0Dir*rho0Dir2*exp(-(oldPotAction+oldPotAction2));
    //S = rho0Swap*rho0Swap2*exp(-(newPotAction+newPotAction2));
    
    estimator(0) += Z;
    estimator(1) += S;
    estimator(2) += S*Z;
}

/*************************************************************************//**
* Accumulate the swap estimator for closed.
******************************************************************************/
void SwapEstimator::accumulateClosed() {
    
    double S,Z; // Swap and normalization
    
    /* We assume the broken bead is bead 0 */
    int swapSlice = (lpath.numTimeSlices-1)/2-1;
    
    beadLocator beadIndexL,beadIndexR,beadIndexL2,beadIndexR2;
    beadIndexL[0] = swapSlice;
    beadIndexR[0] = swapSlice+1;
    beadIndexL2[0] = swapSlice;
    beadIndexR2[0] = swapSlice+1;
    
    S = 0.0;
    Z = 1.0;
    for (int brokenBeadIndex1=0; brokenBeadIndex1<lpath.getNumParticles(); brokenBeadIndex1++){
        
        beadIndexL[1] = brokenBeadIndex1;
        beadIndexR[1] = brokenBeadIndex1;
        
        /* Old tail positions & potential actions */
        dVec oldTailPos = lpath(beadIndexR);
        double oldPotAction = actionPtr->potentialAction(beadIndexR);
        
        /* Compute direct free particle density matricies */
        double rho0Dir = actionPtr->rho0(beadIndexL,beadIndexR,1);
        
        for (int brokenBeadIndex2=0; brokenBeadIndex2<lpath2.getNumParticles(); brokenBeadIndex2++){
            
            beadIndexL2[1] = brokenBeadIndex2;
            beadIndexR2[1] = brokenBeadIndex2;
            
            /* Old tail positions & potential actions */
            dVec oldTailPos2 = lpath2(beadIndexR2);
            double oldPotAction2 = actionPtr2->potentialAction(beadIndexR2);
            
            /* Compute direct free particle density matricies */
            double rho0Dir2 = actionPtr2->rho0(beadIndexL2,beadIndexR2,1);
            
            /* Swap the tail positions */
            lpath.updateBead(beadIndexR,oldTailPos2);
            lpath2.updateBead(beadIndexR2,oldTailPos);
            
            /* Compute the swapped free particle density matrix */
            double rho0Swap = actionPtr->rho0(beadIndexL,beadIndexR,1);
            double rho0Swap2 = actionPtr2->rho0(beadIndexL2,beadIndexR2,1);
            
            /* Copmute the potential the potential action */
            double newPotAction = actionPtr->potentialAction(beadIndexR);
            double newPotAction2 = actionPtr2->potentialAction(beadIndexR2);
            
            /* Now we must undo any damge we have caused by reverting the tail to its previous position*/
            lpath.updateBead(beadIndexR,oldTailPos);
            lpath2.updateBead(beadIndexR2,oldTailPos2);
           
            S += (rho0Swap*rho0Swap2/(rho0Dir*rho0Dir2))*exp(-(0.5)*(newPotAction+newPotAction2)+(0.5)*(oldPotAction+oldPotAction2));
        }
    }
    
    S /= lpath.getNumParticles()*lpath2.getNumParticles();
    
    estimator(0) += Z;
    estimator(1) += S;
}

// ---------------------------------------------------------------------------
// ---------------------------------------------------------------------------
// ----------- Entanglement of Particles Estimator Class ---------------------
// ---------------------------------------------------------------------------
// ---------------------------------------------------------------------------

/*************************************************************************//**
*  Constructor.
******************************************************************************/
EntPartEstimator::EntPartEstimator (Path &_path, Path &_path2,
                              ActionBase *_actionPtr,ActionBase *_actionPtr2,
                              const MTRand &_random, double _maxR,
                              int _frequency, string _label) :
DoubledEstimator(_path,_path2,_actionPtr, _actionPtr2,_random,_maxR,_frequency,_label), 
    lpath(_path),lpath2(_path2),
    actionPtr(_actionPtr), 
    actionPtr2(_actionPtr2) 
{
    stringstream headerSS;
    
    /* Set estimator name and header */
    header = str(format("#%15s") % "Z" );
    for (int n = 1; n < constants()->initialNumParticles(); n++){
        headerSS.str("");
        headerSS << 'Z' << n;
        header.append(str(format("%16s") % headerSS.str().c_str()));
        headerSS.str("");
        headerSS << 'S' << n;
        header.append(str(format("%16s") % headerSS.str().c_str()));
    }
    initialize(1+2*(constants()->initialNumParticles()-1));
}

/*************************************************************************//**
*  Destructor.
******************************************************************************/
EntPartEstimator::~EntPartEstimator() {
}

/*************************************************************************//**
* Accumulate the swap estimator for open paths.
******************************************************************************/
void EntPartEstimator::accumulate() {
    double S,Z; // Swap and normalization
    
    bool nMatch = false; //True if both paths have the same number of broken paths>0
    int nBin;   // number of broken paths if nMatch=True;
    
    beadLocator beadIndexL,beadIndexR,beadIndexL2,beadIndexR2;
    beadIndexL[0] = lpath.breakSlice;
    beadIndexR[0] = lpath.breakSlice+1;
    beadIndexL2[0] = lpath2.breakSlice;
    beadIndexR2[0] = lpath2.breakSlice+1;
    
    /* Old tail positions & potential actions */
    vector<dVec> oldTailPos(lpath.brokenWorldlinesR.size());
    vector<dVec> oldTailPos2(lpath2.brokenWorldlinesR.size());
    
    for( uint32 i=0; i<lpath.brokenWorldlinesR.size();i++){
        beadIndexR[1] = lpath.brokenWorldlinesR[i];
        oldTailPos[i] = lpath(beadIndexR);
    }
    for( uint32 i=0; i<lpath2.brokenWorldlinesR.size();i++){
        beadIndexR2[1] = lpath2.brokenWorldlinesR[i];
        oldTailPos2[i] = lpath2(beadIndexR2);
    }
    
    /* Compute direct propagator for Z */
    double oldPotAction,oldPotAction2;
    double rho0Dir, rho0Dir2;
    
    /* Compute direct potential actions for both paths */
    /* loop over broken beads */
    oldPotAction = 0.0;
    for( uint32 i=0; i<lpath.brokenWorldlinesR.size();i++){
        beadIndexR[1] = lpath.brokenWorldlinesR[i];
        oldPotAction += actionPtr->potentialAction(beadIndexR);
    }
    oldPotAction2 = 0.0;
    for( uint32 i=0; i<lpath2.brokenWorldlinesR.size();i++){
        beadIndexR2[1] = lpath2.brokenWorldlinesR[i];
        oldPotAction2 += actionPtr2->potentialAction(beadIndexR2);
    }
    
    
    /* Initialize permuation vector */
    vector<int> permutation(lpath.brokenWorldlinesR.size());
    int Nperm = 0;
    double rho0perm;
    for( uint32 i=0; i<permutation.size(); i++)
        permutation[i] = i;
    
    /* Compute direct free particle density matricies for both paths */
    if ( lpath.brokenWorldlinesL.size() == 0){
        rho0Dir = 1.0;
    }else{
        rho0Dir = 0.0;
        /* sum over permutations */
        do {
            /* sum over broken worldlines */
            rho0perm = 1.0;
            for( uint32 i=0; i<permutation.size(); i++){
                beadIndexL[1] = lpath.brokenWorldlinesL[i];
                beadIndexR[1] = lpath.brokenWorldlinesR[permutation[i]];
                rho0perm *= actionPtr->rho0(beadIndexL,beadIndexR,1);
            }
            rho0Dir += rho0perm;
            Nperm++;
        } while (next_permutation(permutation.begin(),permutation.end()));
        rho0Dir *= 1.0/((double)Nperm);
    }
    
    /* Re-initialize permuation vector */
    permutation.resize(lpath2.brokenWorldlinesR.size());
    for( uint32 i=0; i<permutation.size(); i++)
        permutation[i] = i;
    Nperm = 0;
    if ( lpath2.brokenWorldlinesL.size() == 0){
        rho0Dir2 = 1.0;
    }else{
        rho0Dir2 = 0.0;
        /* sum over permutations */
        do {
            /* sum over broken worldlines */
            rho0perm = 1.0;
            for( uint32 i=0; i<permutation.size(); i++){
                beadIndexL2[1] = lpath2.brokenWorldlinesL[i];
                beadIndexR2[1] = lpath2.brokenWorldlinesR[permutation[i]];
                //cout << beadIndexL2[1] << '\t' << beadIndexR2[1] << '\t' << permutation[i] << endl;
                rho0perm *= actionPtr2->rho0(beadIndexL2,beadIndexR2,1);
            }
            rho0Dir2 += rho0perm;
            Nperm++;
        } while (next_permutation(permutation.begin(),permutation.end()));
        rho0Dir2 *= 1.0/((double)Nperm);
    }
    
    /* Compute the swapped propagator for S */
    
    if( (lpath.brokenWorldlinesR.size() == lpath2.brokenWorldlinesR.size()) ){
        
        if ( lpath.brokenWorldlinesR.size() == 0){
            S = 1.0;
            Z = 1.0;
        }else{
            /* Swap the tail positions */
            for( uint32 i=0; i<oldTailPos2.size(); i++){
                beadIndexR[1] = lpath.brokenWorldlinesR[i];
                lpath.updateBead(beadIndexR,oldTailPos2[i]);
            }
            for( uint32 i=0; i<oldTailPos.size(); i++){
                beadIndexR2[1] = lpath2.brokenWorldlinesR[i];
                lpath2.updateBead(beadIndexR2,oldTailPos[i]);
            }
            
            /* Compute the swapped free particle density matrix */
            /* Re-initialize permuation vector */
            for( uint32 i=0; i<permutation.size(); i++)
                permutation[i] = i;
            Nperm = 0;
            double rho0Swap = 0.0;
            /* sum over permutations */
            do {
                /* sum over broken worldlines */
                rho0perm = 1.0;
                for( uint32 i=0; i<permutation.size(); i++){
                    beadIndexL[1] = lpath.brokenWorldlinesL[i];
                    beadIndexR[1] = lpath.brokenWorldlinesR[permutation[i]];
                    rho0perm *= actionPtr->rho0(beadIndexL,beadIndexR,1);
                }
                rho0Swap += rho0perm;
                Nperm++;
            } while (next_permutation(permutation.begin(),permutation.end()));
            rho0Swap*= 1.0/((double)Nperm);
            
            /* Re-initialize permuation vector */
            for( uint32 i=0; i<permutation.size(); i++)
                permutation[i] = i;
            Nperm = 0;
            double rho0Swap2 = 0.0;
            /* sum over permutations */
            do {
                /* sum over broken worldlines */
                rho0perm = 1.0;
                for( uint32 i=0; i<permutation.size(); i++){
                    beadIndexL2[1] = lpath2.brokenWorldlinesL[i];
                    beadIndexR2[1] = lpath2.brokenWorldlinesR[permutation[i]];
                    rho0perm *= actionPtr2->rho0(beadIndexL2,beadIndexR2,1);
                }
                rho0Swap2 += rho0perm;
                Nperm++;
            } while (next_permutation(permutation.begin(),permutation.end()));
            rho0Swap2*= 1.0/((double)Nperm);
            
            /* Compute the potential the potential action */
            /* Compute direct potential actions for both paths */
            /* loop over broken beads */
            double newPotAction = 0.0;
            for( uint32 i=0; i<lpath.brokenWorldlinesR.size();i++){
                beadIndexR[1] = lpath.brokenWorldlinesR[i];
                newPotAction += actionPtr->potentialAction(beadIndexR);
            }
            double newPotAction2 = 0.0;
            for( uint32 i=0; i<lpath2.brokenWorldlinesR.size();i++){
                beadIndexR2[1] = lpath2.brokenWorldlinesR[i];
                newPotAction2 += actionPtr2->potentialAction(beadIndexR2);
            }
            
            /* Now we must undo any damge we have caused by reverting the tail to its previous position*/
            for( uint32 i=0; i<oldTailPos.size(); i++){
                beadIndexR[1] = lpath.brokenWorldlinesR[i];
                lpath.updateBead(beadIndexR,oldTailPos[i]);
            }
            for( uint32 i=0; i<oldTailPos2.size(); i++){
                beadIndexR2[1] = lpath2.brokenWorldlinesR[i];
                lpath2.updateBead(beadIndexR2,oldTailPos2[i]);
            }
            S = rho0Swap*rho0Swap2*exp(-(0.5)*(newPotAction+newPotAction2)+(0.5)*(oldPotAction+oldPotAction2));
            Z = rho0Dir*rho0Dir2;
            
            nBin = lpath.brokenWorldlinesR.size();
            if( nBin < constants()->initialNumParticles() )
                nMatch = true;
        }
    }else{
        S = 0.0;
        Z = rho0Dir*rho0Dir2;
    }
    
    /* In the normalization factor we must account for the factor of 1/2 in the
     open path weight */
    //Z = rho0Dir*rho0Dir2*exp(-(oldPotAction+oldPotAction2));
    //S = rho0Swap*rho0Swap2*exp(-(newPotAction+newPotAction2));
    
    //cout << rho0Dir << '\t' << rho0Dir2 << '\t' << Z << '\t' << S << endl;
    
    estimator(0) += Z;
    if( nMatch ){
        estimator(nBin*2-1) += Z;
        estimator(nBin*2) += S;
    }
}


// ~~~~~~~~~~~~~~~~~~~~~~~~~~~~~~~~~~~~~~~~~~~~~~~~~~~~~~~~~~~~~~~~~~~~~~~~//
// END PIGS ESTIMATORS ~~~~~~~~~~~~~~~~~~~~~~~~~~~~~~~~~~~~~~~~~~~~~~~~~~~~//
// ~~~~~~~~~~~~~~~~~~~~~~~~~~~~~~~~~~~~~~~~~~~~~~~~~~~~~~~~~~~~~~~~~~~~~~~~//<|MERGE_RESOLUTION|>--- conflicted
+++ resolved
@@ -3722,203 +3722,10 @@
 
     int numTimeSlices = constants()->numTimeSlices();
 
-<<<<<<< HEAD
-    dVec q;
-    string input = constants()->wavevector();
-    char * cstr = new char [input.length()+1];
-    std::strcpy (cstr, input.c_str());
-    char *token = strtok(cstr, " ");
-    // parse wavevectorType to determine how to handle wavevector
-    if (constants()->wavevectorType() == "int") {
-        std::cout << "wavevectorType = int" << std::endl;
-        while(token) {
-            int j = 0;
-            for (int i=0; (i<NDIM) && token; i++) {
-                q[i] = (2.0*M_PI/path.boxPtr->side[i])*std::atoi(token);
-                token = strtok(NULL, " ");
-                j = i;
-            }
-            if (j==(NDIM-1)){
-                qValues.push_back(q);
-            }
-        }
-    }
-
-    if (constants()->wavevectorType() == "float") {
-        std::cout << "wavevectorType = float" << std::endl;
-        while(token) {
-            int j = 0;
-            for (int i=0; (i<NDIM) && token; i++){
-                q[i] = std::atof(token);
-                token = strtok(NULL, " ");
-                j = i;
-            }
-            if (j==(NDIM-1)){
-                qValues.push_back(q);
-            }
-        }
-    }
-
-    if (constants()->wavevectorType() == "max_int") {
-        std::cout << "wavevectorType = max-int" << std::endl;
-        iVec q_int;
-        while(token) {
-            for (int i=0; (i<NDIM) && token; i++) {
-                q_int[i] = std::abs(std::atoi(token));
-                token = strtok(NULL, " ");
-            }
-        }
-        
-        int _q_int[NDIM];
-        int n_q = 1;
-        for (int i = 0; i < NDIM; i++) {
-            n_q *= 2*q_int[i] + 1;
-            _q_int[i] = -q_int[i];
-            q[i] = _q_int[i]*2.0*M_PI/path.boxPtr->side[i];
-        }
-        qValues.push_back(q);
-
-        int pos = NDIM - 1;
-        int count = 0;
-        while (count < n_q - 1) {
-            if (_q_int[pos] == q_int[pos]) {
-                _q_int[pos] = -q_int[pos];
-                pos -= 1;
-            } else {
-                _q_int[pos] += 1;
-                for (int i = 0; i < NDIM; i++) {
-                    q[i] = _q_int[i]*2.0*M_PI/path.boxPtr->side[i];
-                }
-                qValues.push_back(q);
-                count += 1;
-                pos = NDIM - 1; //increment the innermost loop
-            }
-        }
-    }
-
-    if (constants()->wavevectorType() == "max_float") {
-        std::cout << "wavevectorType = max-float" << std::endl;
-        iVec q_int;
-        double q_mag_max = 0.0;
-        double q_mag;
-        while(token) {
-            for (int i=0; (i<NDIM) && token; i++) {
-                q_mag_max = std::atof(token);
-                token = strtok(NULL, " ");
-            }
-        }
-        
-        int _q_int[NDIM];
-        int n_q = 1;
-        for (int i = 0; i < NDIM; i++) {
-            q_int[i] = 1 + static_cast<int>(q_mag_max*path.boxPtr->side[i]/2.0/M_PI);
-            n_q *= 2*q_int[i] + 1;
-            _q_int[i] = -q_int[i];
-            q[i] = _q_int[i]*2.0*M_PI/path.boxPtr->side[i];
-        }
-        q_mag = sqrt(dot(q,q));
-        if (q_mag <= q_mag_max) {
-            qValues.push_back(q);
-        }
-
-        int pos = NDIM - 1;
-        int count = 0;
-        while (count < n_q - 1) {
-            if (_q_int[pos] == q_int[pos]) {
-                _q_int[pos] = -q_int[pos];
-                pos -= 1;
-            } else {
-                _q_int[pos] += 1;
-                for (int i = 0; i < NDIM; i++) {
-                    q[i] = _q_int[i]*2.0*M_PI/path.boxPtr->side[i];
-                }
-                q_mag = sqrt(dot(q,q));
-                if (q_mag <= q_mag_max) {
-                    qValues.push_back(q);
-                }
-                count += 1;
-                pos = NDIM - 1; //increment the innermost loop
-            }
-        }
-    }
-
-    if (constants()->wavevectorType() == "file_int") {
-        std::cout << "wavevectorType = file-int" << std::endl;
-
-        std::ifstream file(input);
-        std::string line;
-        // Read one line at a time into the variable line:
-        while(std::getline(file, line)) {
-            std::vector<int> line_data;
-            std::stringstream line_stream(line);
-        
-            int value;
-            // Read an integer at a time from the line
-            while(line_stream >> value) {
-                // Add the integers from a line to a 1D array (vector)
-                line_data.push_back(value);
-            }
-            PIMC_ASSERT(line_data.size()==NDIM);
-
-            for (int i=0; i < NDIM; i++) {
-                q[i] = (2.0*M_PI/path.boxPtr->side[i])*line_data[i];
-            }
-            qValues.push_back(q);
-        }
-    }
-    if (constants()->wavevectorType() == "file_float") {
-        std::cout << "wavevectorType = file-float" << std::endl;
-
-        std::ifstream file(input);
-        std::string line;
-        // Read one line at a time into the variable line:
-        while(std::getline(file, line)) {
-            std::vector<int> line_data;
-            std::stringstream line_stream(line);
-        
-            int value;
-            // Read an integer at a time from the line
-            while(line_stream >> value) {
-                // Add the integers from a line to a 1D array (vector)
-                line_data.push_back(value);
-            }
-            PIMC_ASSERT(line_data.size()==NDIM);
-
-            for (int i=0; i < NDIM; i++) {
-                q[i] = (2.0*M_PI/path.boxPtr->side[i])*line_data[i];
-            }
-            qValues.push_back(q);
-        }
-    }
-    if (constants()->wavevectorType() == "help") {
-        std::cout << "wavevectorType = help" << std::endl;
-        std::cout << std::endl;
-        std::cout << "The intermediate scattering function behavior is determined by the wavevector and wavevectorType command line arguments." << std::endl;
-        std::cout << "Setting wavevectorType to `help` displays this message." << std::endl;
-        std::cout << "Other available options are:" << std::endl;
-        std::cout << "    int        - set wavevector to an `N*NDIM` space-separated list of integers `i` where the wavevector components are determined by `i*2*pi/L` for the corresponding simulation cell side `L`" << std::endl;
-        std::cout << "    float      - set wavevector to an `N*NDIM` space-separated list of floating point numbers `x`, where sequential values modulo NDIM are the corresponding wavevector components" << std::endl;
-        std::cout << "    max-int    - set wavevector to an `NDIM` space-separated list of integers `i` where the wavevector components are determined by all allowable wavevectors between `-i*2*pi/L` to `i*2*pi/L` for the corresponding simulation cell side `L`" << std::endl;
-        std::cout << "    max-float  - set wavevector to an `NDIM` space-separated list of floating point numbers `x` where wavevector components are dermined for all allowable wavevectors with magnitudes less than the supplied wavevector" << std::endl;
-        std::cout << "    file-int   - set wavevector to the path of a file containing any number of lines with `NDIM` space-separated integers `i` where the wavevector components are determined by `i*2*pi/L` for the corresponding simulation cell side `L`" << std::endl;
-        std::cout << "    file-float - set wavevector to the path of a file containing any number of lines `NDIM` space-separated floating point numbers `x` where the wavevector components are determined by the supplied wavevector on each line" << std::endl;
-        std::cout << std::endl;
-
-        throw "Set argstring_type to: < int | float | max-int | max-float | file-int | file-float >";
-    }
-    if (constants()->wavevectorType() == "") {
-        std::cout << "wavevectorType not set" << std::endl;
-        throw "argstring_type not set (set to: < int | float | max-int | max-float | file-int | file-float | help >)";
-    }
-    delete[] cstr;
-
-    // Write qValues to disk FIXME should be handled by communicator
-=======
     /* getQVectors */
     getQVectors(qValues);
 
     /* // Write qValues to disk FIXME should be handled by communicator */
->>>>>>> 5513a451
     /* std::ofstream outFile((format("qValues-ssf-%s.dat") % constants()->id()).str()); */
     /* for (const auto &e : qValues){ */
     /*    outFile << e << "\n"; */
