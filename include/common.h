--- conflicted
+++ resolved
@@ -71,15 +71,13 @@
 #define PIGS false
 #endif
 
-<<<<<<< HEAD
 /* Include common gpu headers */
 #include "common_gpu.h"
-=======
+
 /* Determine if we are studying boltzmannons */
 #ifndef BOLTZMANNONS
 #define BOLTZMANNONS false
 #endif
->>>>>>> 119c3da0
 
 /* Used for getting the repo version number into the code */
 #ifndef REPO_VERSION
